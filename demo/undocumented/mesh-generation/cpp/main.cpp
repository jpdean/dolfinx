// Copyright (C) 2012 Garth N. Wells
//
// This file is part of DOLFIN.
//
// DOLFIN is free software: you can redistribute it and/or modify
// it under the terms of the GNU Lesser General Public License as published by
// the Free Software Foundation, either version 3 of the License, or
// (at your option) any later version.
//
// DOLFIN is distributed in the hope that it will be useful,
// but WITHOUT ANY WARRANTY; without even the implied warranty of
// MERCHANTABILITY or FITNESS FOR A PARTICULAR PURPOSE. See the
// GNU Lesser General Public License for more details.
//
// You should have received a copy of the GNU Lesser General Public License
// along with DOLFIN. If not, see <http://www.gnu.org/licenses/>.
//
// First added:  2012-02-02
// Last changed: 2012-07-05
//
// This program generates a mesh for a polygonal domain that is
// represented by a list of its vertices.

#include <vector>
#include <dolfin.h>

using namespace dolfin;

#ifdef HAS_CGAL

// Implicitly defined warped sphere
class WarpedSphere : public ImplicitSurface
{
public:

  WarpedSphere() : ImplicitSurface(Sphere(Point(0.0, 0.0, 0.0), 2.1),
                                   "manifold")
  {
    // Add polyline
    std::vector<dolfin::Point> polyline;
    for (std::size_t i = 0; i < 360; ++i)
    {
      const double theta = i*2.0*DOLFIN_PI/360.0;
      const double R = 2.0 - 0.05*cos(10.0*theta);
      const double x = R*cos(theta);
      const double z = R*sin(theta);
      polyline.push_back(Point(x, 0.0, z));
    }
    polyline.push_back(polyline.front());
    polylines.push_back(polyline);
  }

  // Function F: x -> R, where F = 0 defines the surface
  double operator()(const Point& p) const
  {
    const double R = sqrt(p[0]*p[0] + p[1]*p[1] + p[2]*p[2]);
    const double theta = acos(p[0]/R);
    return R + 0.05*cos(10.0*theta) - 2.0;
  }

  // Function that evaluates to true on the surface. Only relevant for
  // open surfaces.
  bool on_surface(const Point& point) const
  { return point[1] > 0.0 ? true : false; }

};

int main()
{
  // Create empty mesh
  Mesh mesh;

  // Polygonal domain vertices
  std::vector<Point> domain_vertices;
  domain_vertices.push_back(Point(0.0,  0.0));
  domain_vertices.push_back(Point(10.0, 0.0));
  domain_vertices.push_back(Point(10.0, 2.0));
  domain_vertices.push_back(Point(8.0,  2.0));
  domain_vertices.push_back(Point(7.5,  1.0));
  domain_vertices.push_back(Point(2.5,  1.0));
  domain_vertices.push_back(Point(2.0,  4.0));
  domain_vertices.push_back(Point(0.0,  4.0));
  domain_vertices.push_back(Point(0.0,  0.0));

  // Generate 2D mesh and plot
  cout << "Generate mesh of polygonal domain . . ." << endl;
  PolygonalMeshGenerator::generate(mesh, domain_vertices, 0.25);
  plot(mesh);

  // Polyhedron face vertices
  std::vector<Point> face_vertices;
  face_vertices.push_back(Point(0.0, 0.0, 0.0));
  face_vertices.push_back(Point(0.0, 0.0, 1.0));
  face_vertices.push_back(Point(0.0, 1.0, 0.0));
  face_vertices.push_back(Point(1.0, 0.0, 0.0));

  // Polyhedron faces (of a tetrahedron)
  std::vector<std::vector<std::size_t> > faces(4, std::vector<std::size_t>(3));
  faces[0][0] = 3;
  faces[0][1] = 2;
  faces[0][2] = 1;

  faces[1][0] = 0;
  faces[1][1] = 3;
  faces[1][2] = 1;

  faces[2][0] = 0;
  faces[2][1] = 2;
  faces[2][2] = 3;

  faces[3][0] = 0;
  faces[3][1] = 1;
  faces[3][2] = 2;

  // Generate volume mesh (tetrahedral cells)
<<<<<<< HEAD
  PolyhedralMeshGenerator::generate(mesh, face_vertices, faces, 0.05);
  cout << "Dim: " << mesh.topology().dim() << endl;
=======
  cout << "Generate volume mesh of polyhedral domain . . ." << endl;
  PolyhedralMeshGenerator::generate(mesh, face_vertices, faces, 0.05);
>>>>>>> 84b06d2d
  plot(mesh);
  interactive();

  // Generate surface mesh (triangular cells)
  cout << "Generate surface mesh of polyhedral domain . . ." << endl;
  PolyhedralMeshGenerator::generate_surface_mesh(mesh, face_vertices, faces,
                                                 0.05);
<<<<<<< HEAD
  cout << "Dim: " << mesh.topology().dim() << endl;
=======
>>>>>>> 84b06d2d
  plot(mesh);
  interactive();

  // Generate volume mesh from OFF file input (a cube) and plot
  cout << "Generate volume mesh of polyhedral domain from OFF file . . ." << endl;
  PolyhedralMeshGenerator::generate(mesh, "../cube.off", 0.05);
  plot(mesh);
  interactive();

  // Generate surface mesh from OFF file input (a cube) and plot
  cout << "Generate surface mesh of polyhedral domain from OFF file . . ." << endl;
  PolyhedralMeshGenerator::generate_surface_mesh(mesh, "../cube.off", 0.05);
  plot(mesh);
  interactive();

  // Create warped sphere object
  WarpedSphere surface;

  // Generate volume mesh
  cout << "Generate volume mesh of implicitly define domain . . ." << endl;
  ImplicitDomainMeshGenerator::generate(mesh, surface, 0.15);
  plot(mesh);
  interactive();

  // Generate surface mesh
  cout << "Generate surface mesh of implicitly define domain . . ." << endl;
  ImplicitDomainMeshGenerator::generate_surface(mesh, surface, 0.1);
  plot(mesh);
  interactive();

}

#else

int main()
{
  info("DOLFIN must be compiled with CGAL to run this demo.");
}

#endif<|MERGE_RESOLUTION|>--- conflicted
+++ resolved
@@ -113,13 +113,8 @@
   faces[3][2] = 2;
 
   // Generate volume mesh (tetrahedral cells)
-<<<<<<< HEAD
-  PolyhedralMeshGenerator::generate(mesh, face_vertices, faces, 0.05);
-  cout << "Dim: " << mesh.topology().dim() << endl;
-=======
   cout << "Generate volume mesh of polyhedral domain . . ." << endl;
   PolyhedralMeshGenerator::generate(mesh, face_vertices, faces, 0.05);
->>>>>>> 84b06d2d
   plot(mesh);
   interactive();
 
@@ -127,10 +122,6 @@
   cout << "Generate surface mesh of polyhedral domain . . ." << endl;
   PolyhedralMeshGenerator::generate_surface_mesh(mesh, face_vertices, faces,
                                                  0.05);
-<<<<<<< HEAD
-  cout << "Dim: " << mesh.topology().dim() << endl;
-=======
->>>>>>> 84b06d2d
   plot(mesh);
   interactive();
 
