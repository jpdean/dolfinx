version: 2
jobs:
  build:
    docker:
      - image: quay.io/fenicsproject/dolfinx:latest
    environment:
      MPLBACKEND: "agg"
      DOLFIN_NOPLOT: 1
    steps:
      - checkout
      - run:
          name: Install/update apt dependencies
          command: apt-get -y update && apt-get -y install python3-tk
      - run:
          name: Install/update Python dependencies
          command: pip3 install decorator flake8 matplotlib pytest pytest-xdist sphinx sphinx_rtd_theme --upgrade
      - run:
          name: Install FEniCS Python components
          command: |
            pip3 uninstall --yes fenics-fiat fenics-ufl fenics-dijitso fenics-ffc
            pip3 install git+https://bitbucket.org/fenics-project/fiat.git
            pip3 install git+https://bitbucket.org/fenics-project/ufl.git
            pip3 install git+https://bitbucket.org/fenics-project/dijitso.git
<<<<<<< HEAD
            pip3 install git+https://github.com/fenics/ffcx.git@garth/ufc-dofmap-removal
=======
            pip3 install git+https://github.com/fenics/ffcx.git
>>>>>>> 6fefc939
            rm -rf /usr/local/include/dolfin /usr/local/include/dolfin.h
      - run:
          name: Flake8 checks on Python code
          command: python3 -m flake8 python/dolfin

      - run:
          name: Build DOLFIN C++ documentation
          command: cd cpp/doc && doxygen
      - run:
          name: Configure DOLFIN (C++)
          command: mkdir -p build && cd build && cmake -DCMAKE_BUILD_TYPE=Developer ../cpp/
      - run:
          name: Build DOLFIN and install (C++)
          command: cd build && make -j2 install
      - run:
          name: Build and run C++ unit tests (serial)
          command: cd build && make -j2 unittests && ctest -R unittests
      #- run:
      #    name: Build and run C++ regressions tests (serial)
      #    command: cd build && make -j2 demos && ctest -j2 -R demo -R serial
      #- run:
      #    name: Run C++ regression tests (MPI)
      #    command: cd build && make -j2 demos && ctest -R demo -R mpi

      - run:
          name: Build and run C++ demos
          command: |
            cd cpp/demo/documented/poisson
            python3 -m ffc -l dolfin Poisson.ufl
            cmake .
            make
            ./demo_poisson

      - run:
          name: Build Python interface
          command: |
            cd python
            pip3 -v install . --user

      - run:
          name: Build DOLFIN Python documentation
          command: |
            cd python/demo && python3 ./generate-demo-files.py
            cd ../doc && make html
      - persist_to_workspace:
          root: .
          paths:
            - python/doc/build/html/
            - cpp/doc/html/

      - run:
          name: Run Python unit tests (serial)
          command: |
            cd python/test
            python3 -m pytest -n 2 unit/fem/test_assembler.py
            python3 -m pytest -n 2 unit/function
            python3 -m pytest -n 2 unit/geometry/test_bounding_box_tree.py
            python3 -m pytest -n 2 unit/io
            python3 -m pytest -n 2 unit/jit
            python3 -m pytest -n 2 unit/la/test_sparsity_pattern.py
            python3 -m pytest -n 2 unit/mesh
      - run:
          name: Run Python unit tests (MPI)
          command: |
            cd python/test
            mpirun -n 3 python3 -m pytest unit/io
            mpirun -n 3 python3 -m pytest unit/la/test_sparsity_pattern.py
            mpirun -n 3 python3 -m pytest unit/mesh
      - run:
          name: Run Python demos (serial)
          command: |
            cd python/demo
            python3 ./generate-demo-files.py
            python3 undocumented/elasticity/demo_elasticity.py
            python3 documented/poisson/demo_poisson.py
            cd documented/stokes-taylor-hood
            python3 demo_stokes-taylor-hood.py

      - run:
          name: Run Python demos (MPI)
          command: |
            cd python/demo
            mpirun -np 3 python3 documented/poisson/demo_poisson.py
            cd documented/stokes-taylor-hood
            mpirun -np 3 python3 demo_stokes-taylor-hood.py

      #- run:
      #    name: Run Python unit tests (serial)
      #    command: python3 -m pytest -n 2 python/test/unit/
      #- run:
      #    name: Run Python unit tests (MPI)
      #    command: mpirun -n 3 python3 -m pytest python/test/unit/
      #- run:
      #    name: Generate Python demo (regression) programs
      #    command: python3 python/demo/generate-demo-files.py
      #- run:
      #    name: Run Python regression tests (serial)
      #    command: python3 -m pytest -v -n2 python/demo/test.py
      #- run:
      #    name: Run Python regression tests (MPI)
      #    command: python3 -m pytest -v python/demo/test.py --mpiexec=mpiexec --num-proc=3

  pushdoc:
    docker:
      - image: circleci/python
    working_directory: /tmp
    steps:
      - attach_workspace:
          at: /tmp
      - run:
          name: Establish authenticity of fenicsproject.org
          command: mkdir ~/.ssh && echo "fenicsproject.org ecdsa-sha2-nistp256 AAAAE2VjZHNhLXNoYTItbmlzdHAyNTYAAAAIbmlzdHAyNTYAAABBBFbD134YcxSNaHVyio0XPAvJYh8SF90xp/ARqfrbAwOmJaEPTl5CNXm6f3+Sy0k1QTp+j9WawiJON+4/FWQBTD4=" >> ~/.ssh/known_hosts
      - run:
          name: Push Python API doc to fenicsproject.org
          command: cd /tmp/python/doc/build/html && scp -r * docs@fenicsproject.org:/var/www/vhosts/fenicsproject.org/docs/dolfinx/dev/python/
      - run:
          name: Push C++ API doc to fenicsproject.org
          command: cd /tmp/cpp/doc/html && scp -r * docs@fenicsproject.org:/var/www/vhosts/fenicsproject.org/docs/dolfinx/dev/cpp/

workflows:
  version: 2
  build-and-pushdoc:
    jobs:
      - build
      - pushdoc:
          requires:
            - build
          filters:
            branches:
              only:
                - master<|MERGE_RESOLUTION|>--- conflicted
+++ resolved
@@ -21,11 +21,7 @@
             pip3 install git+https://bitbucket.org/fenics-project/fiat.git
             pip3 install git+https://bitbucket.org/fenics-project/ufl.git
             pip3 install git+https://bitbucket.org/fenics-project/dijitso.git
-<<<<<<< HEAD
-            pip3 install git+https://github.com/fenics/ffcx.git@garth/ufc-dofmap-removal
-=======
             pip3 install git+https://github.com/fenics/ffcx.git
->>>>>>> 6fefc939
             rm -rf /usr/local/include/dolfin /usr/local/include/dolfin.h
       - run:
           name: Flake8 checks on Python code
