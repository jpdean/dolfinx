--- conflicted
+++ resolved
@@ -74,12 +74,6 @@
 ///
 /// @attention This function is slower than the topological version
 ///
-<<<<<<< HEAD
-/// @param[in] V The function (sub)space on which degrees of freedom
-///     will be located
-/// @param[in] marker Function marking tabulated degrees of freedom
-/// @return Array of local indices of located degrees of freedom
-=======
 /// @param[in] V The function (sub)space(s) on which degrees of freedom
 ///     will be located. The spaces must share the same mesh and
 ///     element type.
@@ -88,7 +82,6 @@
 ///     two spaces are passed in). If two spaces are passed in, the (i,
 ///     0) entry is the DOF index in the space V[0] and (i, 1) is the
 ///     correspinding DOF entry in the space V[1].
->>>>>>> ad334357
 Eigen::Array<std::int32_t, Eigen::Dynamic, Eigen::Dynamic>
 locate_dofs_geometrical(
     const std::vector<std::reference_wrapper<function::FunctionSpace>>& V,
