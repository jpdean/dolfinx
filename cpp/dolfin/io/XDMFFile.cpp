// Copyright (C) 2012-2016 Chris N. Richardson and Garth N. Wells
//
// This file is part of DOLFIN (https://www.fenicsproject.org)
//
// SPDX-License-Identifier:    LGPL-3.0-or-later

#include "xdmf_read.h"
#include "xdmf_utils.h"
#include "xdmf_write.h"

#include "HDF5File.h"
#include "HDF5Utility.h"
#include "XDMFFile.h"
#include "pugixml.hpp"
#include <algorithm>
#include <boost/algorithm/string.hpp>
#include <boost/container/vector.hpp>
#include <boost/filesystem.hpp>
#include <boost/format.hpp>
#include <boost/lexical_cast.hpp>
#include <dolfin/common/MPI.h>
#include <dolfin/common/defines.h>
#include <dolfin/common/log.h>
#include <dolfin/common/utils.h>
#include <dolfin/fem/GenericDofMap.h>
#include <dolfin/fem/ReferenceCellTopology.h>
#include <dolfin/function/Function.h>
#include <dolfin/function/FunctionSpace.h>
#include <dolfin/la/PETScVector.h>
#include <dolfin/la/utils.h>
#include <dolfin/mesh/Cell.h>
#include <dolfin/mesh/Connectivity.h>
#include <dolfin/mesh/DistributedMeshTools.h>
#include <dolfin/mesh/Edge.h>
#include <dolfin/mesh/Mesh.h>
#include <dolfin/mesh/MeshIterator.h>
#include <dolfin/mesh/MeshValueCollection.h>
#include <dolfin/mesh/Partitioning.h>
#include <dolfin/mesh/Vertex.h>
#include <iomanip>
#include <memory>
#include <petscvec.h>
#include <set>
#include <string>
#include <vector>

using namespace dolfin;
using namespace dolfin::io;

namespace
{
//-----------------------------------------------------------------------------
// Convert a value_rank to the XDMF string description (Scalar, Vector,
// Tensor)
std::string rank_to_string(std::size_t value_rank)
{
  switch (value_rank)
  {
  case 0:
    return "Scalar";
  case 1:
    return "Vector";
  case 2:
    return "Tensor";
  default:
    throw std::runtime_error("Range Error");
  }

  return "";
}
//-----------------------------------------------------------------------------
// Returns true for DG0 function::Functions
bool has_cell_centred_data(const function::Function& u)
{
  std::size_t cell_based_dim = 1;
  for (std::size_t i = 0; i < u.value_rank(); i++)
    cell_based_dim *= u.function_space()->mesh()->topology().dim();
  return (u.function_space()->dofmap()->max_element_dofs() == cell_based_dim);
}
//-----------------------------------------------------------------------------
// Get data width - normally the same as u.value_size(), but expand for
// 2D vector/tensor because XDMF presents everything as 3D
std::int64_t get_padded_width(const function::Function& u)
{
  std::int64_t width = u.value_size();
  std::int64_t rank = u.value_rank();
  if (rank == 1 and width == 2)
    return 3;
  else if (rank == 2 and width == 4)
    return 9;
  return width;
}
//-----------------------------------------------------------------------------
// Return a vector of numerical values from a vector of stringstream
template <typename T>
std::vector<T> string_to_vector(const std::vector<std::string>& x_str)
{
  std::vector<T> data;
  for (auto& v : x_str)
  {
    if (!v.empty())
      data.push_back(boost::lexical_cast<T>(v));
  }

  return data;
}
//-----------------------------------------------------------------------------
// Return a string of the form "x y"
template <typename X, typename Y>
std::string to_string(X x, Y y)
{
  return std::to_string(x) + " " + std::to_string(y);
}
//-----------------------------------------------------------------------------
// // Get point data values collocated at P2 geometry points (vertices and
// // edges) flattened as a 2D array
// std::vector<PetscScalar> get_p2_data_values(const function::Function& u)
// {
//   const auto mesh = u.function_space()->mesh();

//   const std::size_t value_size = u.value_size();
//   const std::size_t value_rank = u.value_rank();
//   const std::size_t num_local_points
//       = mesh->num_entities(0) + mesh->num_entities(1);
//   const std::size_t width = get_padded_width(u);
//   std::vector<PetscScalar> data_values(width * num_local_points);
//   std::vector<PetscInt> data_dofs(data_values.size(), 0);

//   assert(u.function_space()->dofmap());
//   const auto dofmap = u.function_space()->dofmap();

//   // function::Function can be P1 or P2
//   if (dofmap->num_entity_dofs(1) == 0)
//   {
//     // P1
//     for (auto& cell : mesh::MeshRange<mesh::Cell>(*mesh))
//     {
//       auto dofs = dofmap->cell_dofs(cell.index());
//       std::size_t c = 0;
//       for (std::size_t i = 0; i != value_size; ++i)
//       {
//         for (auto& v : mesh::EntityRange<mesh::Vertex>(cell))
//         {
//           const std::size_t v0 = v.index() * width;
//           data_dofs[v0 + i] = dofs[c];
//           ++c;
//         }
//       }
//     }

//     // Get the values at the vertex points
//     {
//       la::VecReadWrapper u_wrapper(u.vector().vec());
//       Eigen::Map<const Eigen::Matrix<PetscScalar, Eigen::Dynamic, 1>> x
//           = u_wrapper.x;
//       for (std::size_t i = 0; i < data_dofs.size(); ++i)
//         data_values[i] = x[data_dofs[i]];
//     }

//     // Get midpoint values for  mesh::Edge points
//     for (auto& e : mesh::MeshRange<mesh::Edge>(*mesh))
//     {
//       const std::size_t v0 = e.entities(0)[0];
//       const std::size_t v1 = e.entities(0)[1];
//       const std::size_t e0 = (e.index() + mesh->num_entities(0)) * width;
//       for (std::size_t i = 0; i != value_size; ++i)
//         data_values[e0 + i] = (data_values[v0 + i] + data_values[v1 + i])
//         / 2.0;
//     }
//   }
//   else if (dofmap->num_entity_dofs(0) == dofmap->num_entity_dofs(1))
//   {
//     // P2
//     // Go over all cells inserting values
//     // FIXME: a lot of duplication here
//     for (auto& cell : mesh::MeshRange<mesh::Cell>(*mesh))
//     {
//       auto dofs = dofmap->cell_dofs(cell.index());
//       std::size_t c = 0;
//       for (std::size_t i = 0; i != value_size; ++i)
//       {
//         for (auto& v : mesh::EntityRange<mesh::Vertex>(cell))
//         {
//           const std::size_t v0 = v.index() * width;
//           data_dofs[v0 + i] = dofs[c];
//           ++c;
//         }
//         for (auto& e : mesh::EntityRange<mesh::Edge>(cell))
//         {
//           const std::size_t e0 = (e.index() + mesh->num_entities(0)) * width;
//           data_dofs[e0 + i] = dofs[c];
//           ++c;
//         }
//       }
//     }

//     la::VecReadWrapper u_wrapper(u.vector().vec());
//     Eigen::Map<const Eigen::Matrix<PetscScalar, Eigen::Dynamic, 1>> x
//         = u_wrapper.x;
//     for (std::size_t i = 0; i < data_dofs.size(); ++i)
//       data_values[i] = x[data_dofs[i]];
//   }
//   else
//   {
//     throw std::runtime_error(
//         "Cannotget point values for function::Function. Function appears not
//         " "to be defined on a P1 or P2 type function::FunctionSpace");
//   }

//   // Blank out empty values of 2D vector and tensor
//   if (value_rank == 1 and value_size == 2)
//   {
//     for (std::size_t i = 0; i < data_values.size(); i += 3)
//       data_values[i + 2] = 0.0;
//   }
//   else if (value_rank == 2 and value_size == 4)
//   {
//     for (std::size_t i = 0; i < data_values.size(); i += 9)
//     {
//       data_values[i + 2] = 0.0;
//       data_values[i + 5] = 0.0;
//       data_values[i + 6] = 0.0;
//       data_values[i + 7] = 0.0;
//       data_values[i + 8] = 0.0;
//     }
//   }

//   return data_values;
// }
//----------------------------------------------------------------------------

} // namespace

//-----------------------------------------------------------------------------
XDMFFile::XDMFFile(MPI_Comm comm, const std::string filename, Encoding encoding)
    : _mpi_comm(comm), _filename(filename), _counter(0),
      _xml_doc(new pugi::xml_document), _encoding(encoding)
{
  // Do nothing
}
//-----------------------------------------------------------------------------
XDMFFile::~XDMFFile() { close(); }
//-----------------------------------------------------------------------------
void XDMFFile::close()
{
  // Close the HDF5 file
  _hdf5_file.reset();
}
//-----------------------------------------------------------------------------
void XDMFFile::write(const mesh::Mesh& mesh)
{
  // Check that encoding
  if (_encoding == Encoding::ASCII and _mpi_comm.size() != 1)
  {
    throw std::runtime_error(
        "Cannot write ASCII XDMF in parallel (use HDF5 encoding).");
  }

  // Open a HDF5 file if using HDF5 encoding (truncate)
  hid_t h5_id = -1;
  std::unique_ptr<HDF5File> h5_file;
  if (_encoding == Encoding::HDF5)
  {
    // Open file
    h5_file = std::make_unique<HDF5File>(
        mesh.mpi_comm(), xdmf_utils::get_hdf5_filename(_filename), "w");
    assert(h5_file);

    // Get file handle
    h5_id = h5_file->h5_id();
  }

  // Reset pugi doc
  _xml_doc->reset();

  // Add XDMF node and version attribute
  _xml_doc->append_child(pugi::node_doctype)
      .set_value("Xdmf SYSTEM \"Xdmf.dtd\" []");
  pugi::xml_node xdmf_node = _xml_doc->append_child("Xdmf");
  assert(xdmf_node);
  xdmf_node.append_attribute("Version") = "3.0";
  xdmf_node.append_attribute("xmlns:xi") = "http://www.w3.org/2001/XInclude";

  // Add domain node and add name attribute
  pugi::xml_node domain_node = xdmf_node.append_child("Domain");
  assert(domain_node);

  // Add the mesh Grid to the domain
  xdmf_write::add_mesh(_mpi_comm.comm(), domain_node, h5_id, mesh, "/Mesh");

  // Save XML file (on process 0 only)
  if (_mpi_comm.rank() == 0)
    _xml_doc->save_file(_filename.c_str(), "  ");
}
//-----------------------------------------------------------------------------
void XDMFFile::write_checkpoint(const function::Function& u,
                                std::string function_name, double time_step)
{
  if (_encoding == Encoding::ASCII and _mpi_comm.size() != 1)
  {
    throw std::runtime_error(
        "Cannot write ASCII XDMF in parallel (use HDF5 encoding).");
  }

  LOG(INFO) << "Writing function \"" << function_name << "\" to XDMF file \""
            << _filename << "\" with time step " << time_step;

  // If XML file exists load it to member _xml_doc
  if (boost::filesystem::exists(_filename))
  {
    LOG(WARNING) << "Appending to an existing XDMF XML file \"" << _filename
                 << "\"";

    pugi::xml_parse_result result = _xml_doc->load_file(_filename.c_str());
    assert(result);

    if (_xml_doc->select_node("/Xdmf/Domain").node().empty())
    {
      LOG(WARNING) << "File \"" << _filename
                   << "\" contains invalid XDMF. Writing new XDMF.";
    }
  }

  bool truncate_hdf = false;

  // If the XML file doesn't have expected structure (domain) reset the file
  // and create empty structure
  if (_xml_doc->select_node("/Xdmf/Domain").node().empty())
  {
    _xml_doc->reset();

    // Prepare new XML structure
    pugi::xml_node xdmf_node = _xml_doc->append_child("Xdmf");
    assert(xdmf_node);
    xdmf_node.append_attribute("Version") = "3.0";

    pugi::xml_node domain_node = xdmf_node.append_child("Domain");
    assert(domain_node);

    truncate_hdf = true;
  }

  if (truncate_hdf
      and boost::filesystem::exists(xdmf_utils::get_hdf5_filename(_filename)))
  {
    LOG(WARNING) << "HDF file \"" << xdmf_utils::get_hdf5_filename(_filename)
                 << "\" will be overwritten.";
  }

  // Open the HDF5 file if using HDF5 encoding (truncate)
  hid_t h5_id = -1;
  if (_encoding == Encoding::HDF5)
  {
    if (truncate_hdf)
    {
      // We are writing for the first time, any HDF file must be overwritten
      _hdf5_file = std::make_unique<HDF5File>(
          _mpi_comm.comm(), xdmf_utils::get_hdf5_filename(_filename), "w");
    }
    else if (_hdf5_file)
    {
      // Pointer to HDF file is active, we are writing time series
      // or adding function with flush_output=false
    }
    else
    {
      // Pointer is empty, we are writing time series
      // or adding function to already flushed file
      _hdf5_file = std::unique_ptr<HDF5File>(new HDF5File(
          _mpi_comm.comm(), xdmf_utils::get_hdf5_filename(_filename), "a"));
    }
    assert(_hdf5_file);
    h5_id = _hdf5_file->h5_id();
  }

  // From this point _xml_doc points to a valid XDMF XML document
  // with expected structure

  // Find temporal grid with name equal to the name of function we're about
  // to save
  pugi::xml_node func_temporal_grid_node
      = _xml_doc
            ->select_node(("/Xdmf/Domain/Grid[@CollectionType='Temporal' and "
                           "@Name='"
                           + function_name + "']")
                              .c_str())
            .node();

  // If there is no such temporal grid then create one
  if (func_temporal_grid_node.empty())
  {
    func_temporal_grid_node
        = _xml_doc->select_node("/Xdmf/Domain").node().append_child("Grid");
    func_temporal_grid_node.append_attribute("GridType") = "Collection";
    func_temporal_grid_node.append_attribute("CollectionType") = "Temporal";
    func_temporal_grid_node.append_attribute("Name") = function_name.c_str();
  }
  else
  {
    LOG(INFO) << "XDMF time series for function \"" << function_name
              << "\" not empty. Appending.";
  }

  //
  // Write mesh
  //

  std::size_t counter = func_temporal_grid_node.select_nodes("Grid").size();
  std::string function_time_name
      = function_name + "_" + std::to_string(counter);

  const mesh::Mesh& mesh = *u.function_space()->mesh();
  xdmf_write::add_mesh(_mpi_comm.comm(), func_temporal_grid_node, h5_id, mesh,
                       function_name + "/" + function_time_name);

  // Get newly (by add_mesh) created Grid
  pugi::xml_node mesh_grid_node
      = func_temporal_grid_node.select_node("Grid[@Name='mesh']").node();
  assert(mesh_grid_node);

  // Change it's name to {function_name}_{counter}
  // where counter = number of children in temporal grid node
  mesh_grid_node.attribute("Name") = function_time_name.c_str();

  pugi::xml_node time_node = mesh_grid_node.append_child("Time");
  time_node.append_attribute("Value") = std::to_string(time_step).c_str();

#ifdef PETSC_USE_COMPLEX
  std::vector<std::string> components = {"real", "imag"};
#else
  std::vector<std::string> components = {""};
#endif

  // Write function u (for each of its components)
  for (const std::string component : components)
  {
    xdmf_write::add_function(_mpi_comm.comm(), mesh_grid_node, h5_id,
                             function_name + "/" + function_time_name, u,
                             function_name, mesh, component);
  }

  // Save XML file (on process 0 only)
  if (_mpi_comm.rank() == 0)
  {
    LOG(INFO) << "Saving XML file \"" << _filename << "\" (only on rank = 0)";
    _xml_doc->save_file(_filename.c_str(), "  ");
  }

  // Close the HDF5 file if in "flush" mode
  if (_encoding == Encoding::HDF5 and flush_output)
  {
    LOG(INFO) << "Writing function in \"flush_output\" mode. HDF5 "
                 "file will be flushed (closed).";
    assert(_hdf5_file);
    _hdf5_file.reset();
  }
}
//-----------------------------------------------------------------------------
void XDMFFile::write(const function::Function& u)
{
  // Check that encoding
  if (_encoding == Encoding::ASCII and _mpi_comm.size() != 1)
  {
    throw std::runtime_error(
        "Cannot write ASCII XDMF in parallel (use HDF5 encoding).");
  }

  // If counter is non-zero, a time series has been saved before
  if (_counter != 0)
  {
    throw std::runtime_error(
        "Cannot write function::Function to XDMF. Not writing a time series");
  }

  const mesh::Mesh& mesh = *u.function_space()->mesh();

  // Clear pugi doc
  _xml_doc->reset();

  // Open the HDF5 file if using HDF5 encoding (truncate)
  hid_t h5_id = -1;
  std::unique_ptr<HDF5File> h5_file;
  if (_encoding == Encoding::HDF5)
  {
<<<<<<< HEAD
    // Open file and get file handle
=======
    // Open file
>>>>>>> 85efe3ee
    h5_file = std::make_unique<HDF5File>(
        mesh.mpi_comm(), xdmf_utils::get_hdf5_filename(_filename), "w");
    assert(h5_file);
    h5_id = h5_file->h5_id();
  }

  // Add XDMF node and version attribute
  pugi::xml_node xdmf_node = _xml_doc->append_child("Xdmf");
  assert(xdmf_node);
  xdmf_node.append_attribute("Version") = "3.0";

  // Add domain node and add name attribute
  pugi::xml_node domain_node = xdmf_node.append_child("Domain");
  assert(domain_node);

  // Add the mesh Grid to the domain
  xdmf_write::add_mesh(_mpi_comm.comm(), domain_node, h5_id, mesh, "/Mesh");

  pugi::xml_node grid_node = domain_node.child("Grid");
  assert(grid_node);

  // Get function::Function data values and shape
  std::vector<PetscScalar> data_values;
  bool cell_centred = has_cell_centred_data(u);
  if (cell_centred)
    data_values = xdmf_utils::get_cell_data_values(u);
  else
    data_values = xdmf_utils::get_point_data_values(u);

  // Add attribute DataItem node and write data
  std::int64_t width = get_padded_width(u);
  assert(data_values.size() % width == 0);
  const std::int64_t num_points = mesh.geometry().num_points_global();
  const std::int64_t num_values
      = cell_centred ? mesh.num_entities_global(mesh.topology().dim())
                     : num_points;

#ifdef PETSC_USE_COMPLEX
  std::vector<std::string> components = {"real", "imag"};
#else
  std::vector<std::string> components = {""};
#endif
  for (const std::string component : components)
  {
    std::string attr_name;
    std::string dataset_name;
    if (component.empty())
    {
      attr_name = u.name();
      dataset_name = "/VisualisationVector/" + std::to_string(0);
    }
    else
    {
      attr_name = component + "_" + u.name();
      dataset_name
          = "/VisualisationVector/" + component + "/" + std::to_string(0);
    }

    // Add attribute node of the current component
    pugi::xml_node attribute_node = grid_node.append_child("Attribute");
    assert(attribute_node);
    attribute_node.append_attribute("Name") = attr_name.c_str();
    attribute_node.append_attribute("AttributeType")
        = rank_to_string(u.value_rank()).c_str();
    attribute_node.append_attribute("Center") = cell_centred ? "Cell" : "Node";

#ifdef PETSC_USE_COMPLEX
    // FIXME: Avoid copies by writing directly a compound data
    std::vector<double> component_data_values(data_values.size());
    for (unsigned int i = 0; i < data_values.size(); i++)
    {
      if (component == components[0])
        component_data_values[i] = data_values[i].real();
      else if (component == components[1])
        component_data_values[i] = data_values[i].imag();
    }
    // Add data item of component
    xdmf_write::add_data_item(_mpi_comm.comm(), attribute_node, h5_id,
<<<<<<< HEAD
                              dataset_name, component_data_values,
                              {num_values, width}, "");
#else
    // Add data item
    xdmf_write::add_data_item(_mpi_comm.comm(), attribute_node, h5_id,
                              dataset_name, data_values, {num_values, width},
                              "");
=======
                              "/VisualisationVector/" + component + "/0",
                              component_data_values, {num_values, width}, "");
#else
    // Add data item
    xdmf_write::add_data_item(_mpi_comm.comm(), attribute_node, h5_id,
                              "/VisualisationVector/0", data_values,
                              {num_values, width}, "");
>>>>>>> 85efe3ee
#endif
  }

  // Save XML file (on process 0 only)
  if (_mpi_comm.rank() == 0)
    _xml_doc->save_file(_filename.c_str(), "  ");
}
//-----------------------------------------------------------------------------
void XDMFFile::write(const function::Function& u, double time_step)
{
  // Check that encoding
  if (_encoding == Encoding::ASCII and _mpi_comm.size() != 1)
  {
    throw std::runtime_error(
        "Cannot write ASCII XDMF in parallel (use HDF5 encoding).");
  }

  const mesh::Mesh& mesh = *u.function_space()->mesh();

  // Clear the pugi doc the first time
  if (_counter == 0)
  {
    _xml_doc->reset();

    // Create XDMF header
    _xml_doc->append_child(pugi::node_doctype)
        .set_value("Xdmf SYSTEM \"Xdmf.dtd\" []");
    pugi::xml_node xdmf_node = _xml_doc->append_child("Xdmf");
    assert(xdmf_node);
    xdmf_node.append_attribute("Version") = "3.0";
    xdmf_node.append_attribute("xmlns:xi") = "http://www.w3.org/2001/XInclude";
    pugi::xml_node domain_node = xdmf_node.append_child("Domain");
    assert(domain_node);
  }

  hid_t h5_id = -1;
  // Open the HDF5 file for first time, if using HDF5 encoding
  if (_encoding == Encoding::HDF5)
  {
    // Truncate the file the first time
    if (_counter == 0)
    {
      _hdf5_file = std::make_unique<HDF5File>(
          mesh.mpi_comm(), xdmf_utils::get_hdf5_filename(_filename), "w");
<<<<<<< HEAD
    }
=======
>>>>>>> 85efe3ee
    else if (flush_output)
    {
      // Append to existing HDF5 file
      assert(!_hdf5_file);
      _hdf5_file = std::make_unique<HDF5File>(
          mesh.mpi_comm(), xdmf_utils::get_hdf5_filename(_filename), "a");
    }
    else if ((_counter != 0) and !_hdf5_file)
    {
      // The XDMFFile was previously closed, and now must be reopened
      _hdf5_file = std::make_unique<HDF5File>(
          mesh.mpi_comm(), xdmf_utils::get_hdf5_filename(_filename), "a");
    }
    assert(_hdf5_file);
    h5_id = _hdf5_file->h5_id();
  }

  pugi::xml_node xdmf_node = _xml_doc->child("Xdmf");
  assert(xdmf_node);
  pugi::xml_node domain_node = xdmf_node.child("Domain");
  assert(domain_node);

  // Should functions share mesh or not? By default they do not
  std::string tg_name = "TimeSeries_" + u.name();
  if (functions_share_mesh)
    tg_name = "TimeSeries";

  // Look for existing time series grid node with Name == tg_name
  bool new_timegrid = false;
  std::string time_step_str = boost::lexical_cast<std::string>(time_step);
  pugi::xml_node timegrid_node, mesh_node;
  timegrid_node
      = domain_node.find_child_by_attribute("Grid", "Name", tg_name.c_str());

  // Ensure that we have a time series grid node
  if (timegrid_node)
  {
    // Get existing mesh grid node with the correct time step if it exist
    // (otherwise null)
    std::string xpath = std::string("Grid[Time/@Value=\"") + time_step_str
                        + std::string("\"]");
    mesh_node = timegrid_node.select_node(xpath.c_str()).node();
    assert(std::string(timegrid_node.attribute("CollectionType").value())
           == "Temporal");
  }
  else
  {
    //  Create a new time series grid node with Name = tg_name
    timegrid_node = domain_node.append_child("Grid");
    assert(timegrid_node);
    timegrid_node.append_attribute("Name") = tg_name.c_str();
    timegrid_node.append_attribute("GridType") = "Collection";
    timegrid_node.append_attribute("CollectionType") = "Temporal";
    new_timegrid = true;
  }

  // Only add mesh grid node at this time step if no other function has
  // previously added it (and functions_share_mesh == true)
  if (!mesh_node)
  {
    // Add the mesh grid node to to the time series grid node
    if (new_timegrid or rewrite_function_mesh)
    {
      xdmf_write::add_mesh(_mpi_comm.comm(), timegrid_node, h5_id, mesh,
                           "/Mesh/" + std::to_string(_counter));
    }
    else
    {
      // Make a grid node that references back to first mesh grid node of the
      // time series
      pugi::xml_node grid_node = timegrid_node.append_child("Grid");
      assert(grid_node);

      // Reference to previous topology and geometry document nodes via
      // XInclude
      std::string xpointer
          = std::string("xpointer(//Grid[@Name=\"") + tg_name
            + std::string("\"]/Grid[1]/*[self::Topology or self::Geometry])");
      pugi::xml_node reference = grid_node.append_child("xi:include");
      assert(reference);
      reference.append_attribute("xpointer") = xpointer.c_str();
    }

    // Get the newly created mesh grid node
    mesh_node = timegrid_node.last_child();
    assert(mesh_node);

    // Add time value to mesh grid node
    pugi::xml_node time_node = mesh_node.append_child("Time");
    time_node.append_attribute("Value") = time_step_str.c_str();
  }

  // Get function::Function data values and shape
  std::vector<PetscScalar> data_values;
  bool cell_centred = has_cell_centred_data(u);
  if (cell_centred)
    data_values = xdmf_utils::get_cell_data_values(u);
  else
    data_values = xdmf_utils::get_point_data_values(u);

  // Add attribute DataItem node and write data
  std::int64_t width = get_padded_width(u);
  assert(data_values.size() % width == 0);
  std::int64_t num_values
      = cell_centred ? mesh.num_entities_global(mesh.topology().dim())
                     : mesh.num_entities_global(0);

#ifdef PETSC_USE_COMPLEX
  std::vector<std::string> components = {"real", "imag"};
#else
  std::vector<std::string> components = {""};
#endif
  for (const std::string component : components)
  {
    std::string attr_name;
    std::string dataset_name;
    if (component.empty())
    {
      attr_name = u.name();
      dataset_name = "/VisualisationVector/" + std::to_string(_counter);
    }
    else
    {
      attr_name = component + "_" + u.name();
      dataset_name = "/VisualisationVector/" + component + "/"
                     + std::to_string(_counter);
    }
    // Add attribute node
    pugi::xml_node attribute_node = mesh_node.append_child("Attribute");
    assert(attribute_node);
    attribute_node.append_attribute("Name") = attr_name.c_str();
    attribute_node.append_attribute("AttributeType")
        = rank_to_string(u.value_rank()).c_str();
    attribute_node.append_attribute("Center") = cell_centred ? "Cell" : "Node";

#ifdef PETSC_USE_COMPLEX
    // FIXME: Avoid copies by writing directly a compound data
    std::vector<double> component_data_values(data_values.size());
    for (unsigned int i = 0; i < data_values.size(); i++)
    {
      if (component == components[0])
        component_data_values[i] = data_values[i].real();
      else if (component == components[1])
        component_data_values[i] = data_values[i].imag();
    }
    // Add data item of component
    xdmf_write::add_data_item(_mpi_comm.comm(), attribute_node, h5_id,
                              dataset_name, component_data_values,
                              {num_values, width}, "");
#else
    // Add data item
    xdmf_write::add_data_item(_mpi_comm.comm(), attribute_node, h5_id,
                              dataset_name, data_values, {num_values, width},
                              "");
#endif
  }

  // Save XML file (on process 0 only)
  if (_mpi_comm.rank() == 0)
    _xml_doc->save_file(_filename.c_str(), "  ");

  // Close the HDF5 file if in "flush" mode
  if (_encoding == Encoding::HDF5 and flush_output)
  {
    assert(_hdf5_file);
    _hdf5_file.reset();
  }

  ++_counter;
}
//-----------------------------------------------------------------------------
void XDMFFile::write(const mesh::MeshFunction<int>& meshfunction)
{
  write_mesh_function(meshfunction);
}
//-----------------------------------------------------------------------------
void XDMFFile::write(const mesh::MeshFunction<std::size_t>& meshfunction)
{
  write_mesh_function(meshfunction);
}
//-----------------------------------------------------------------------------
void XDMFFile::write(const mesh::MeshFunction<double>& meshfunction)
{
  write_mesh_function(meshfunction);
}
//-----------------------------------------------------------------------------
void XDMFFile::write(const mesh::MeshValueCollection<int>& mvc)
{
  write_mesh_value_collection(mvc);
}
//-----------------------------------------------------------------------------
void XDMFFile::write(const mesh::MeshValueCollection<std::size_t>& mvc)
{
  write_mesh_value_collection(mvc);
}
//-----------------------------------------------------------------------------
void XDMFFile::write(const mesh::MeshValueCollection<double>& mvc)
{
  write_mesh_value_collection(mvc);
}
//-----------------------------------------------------------------------------
template <typename T>
void XDMFFile::write_mesh_value_collection(
    const mesh::MeshValueCollection<T>& mvc)
{
  // Check that encoding
  if (_encoding == Encoding::ASCII and _mpi_comm.size() != 1)
  {
    throw std::runtime_error(
        "Cannot write ASCII XDMF in parallel (use HDF5 encoding).");
  }

  // Provide some very basic functionality for saving
  // mesh::MeshValueCollections mainly for saving values on a boundary
  // mesh

  assert(mvc.mesh());
  std::shared_ptr<const mesh::Mesh> mesh = mvc.mesh();
  const std::size_t tdim = mesh->topology().dim();
  const std::size_t gdim = mesh->geometry().dim();

  if (MPI::sum(mesh->mpi_comm(), mvc.size()) == 0)
  {
    throw std::runtime_error("Cannot save empty mesh::MeshValueCollection"
                             "No values in mesh::MeshValueCollection");
  }

  pugi::xml_node domain_node;
  std::string hdf_filemode = "a";
  if (_xml_doc->child("Xdmf").empty())
  {
    // Reset pugi
    _xml_doc->reset();

    // Add XDMF node and version attribute
    _xml_doc->append_child(pugi::node_doctype)
        .set_value("Xdmf SYSTEM \"Xdmf.dtd\" []");
    pugi::xml_node xdmf_node = _xml_doc->append_child("Xdmf");
    assert(xdmf_node);
    xdmf_node.append_attribute("Version") = "3.0";
    xdmf_node.append_attribute("xmlns:xi") = "http://www.w3.org/2001/XInclude";

    // Add domain node and add name attribute
    domain_node = xdmf_node.append_child("Domain");
    hdf_filemode = "w";
  }
  else
    domain_node = _xml_doc->child("Xdmf").child("Domain");

  assert(domain_node);

  // Open a HDF5 file if using HDF5 encoding
  hid_t h5_id = -1;
  std::unique_ptr<HDF5File> h5_file;
  if (_encoding == Encoding::HDF5)
  {
    // Open file
    h5_file = std::make_unique<HDF5File>(
        mesh->mpi_comm(), xdmf_utils::get_hdf5_filename(_filename),
        hdf_filemode);
    assert(h5_file);

    // Get file handle
    h5_id = h5_file->h5_id();
  }

  // Check domain node for existing mesh::Mesh Grid and check it is
  // compatible with this mesh::MeshValueCollection, or if none, add
  // mesh::Mesh
  pugi::xml_node grid_node = domain_node.child("Grid");
  if (grid_node.empty())
    xdmf_write::add_mesh(_mpi_comm.comm(), domain_node, h5_id, *mesh, "/Mesh");
  else
  {
    // Check topology
    pugi::xml_node topology_node = grid_node.child("Topology");
    assert(topology_node);
    const std::int64_t ncells = mesh->topology().size_global(tdim);
    pugi::xml_attribute num_cells_attr
        = topology_node.attribute("NumberOfElements");
    assert(num_cells_attr);
    if (num_cells_attr.as_llong() != ncells)
    {
      throw std::runtime_error("Cannot add MeshValueCollection to file. "
                               "Incompatible mesh.");
    }

    // Check geometry
    pugi::xml_node geometry_node = grid_node.child("Geometry");
    assert(geometry_node);
    pugi::xml_node geometry_data_node = geometry_node.child("DataItem");
    assert(geometry_data_node);
    const std::string dims_str
        = geometry_data_node.attribute("Dimensions").as_string();
    std::vector<std::string> dims_list;
    boost::split(dims_list, dims_str, boost::is_any_of(" "));
    const std::int64_t npoints = mesh->num_entities_global(0);
    if (boost::lexical_cast<std::int64_t>(dims_list[0]) != npoints
        or boost::lexical_cast<std::int64_t>(dims_list[1]) != (int)gdim)
    {
      throw std::runtime_error("Cannot add MeshValueCollection to file. "
                               "Incompatible mesh.");
    }
  }

  // Add new grid node, for MVC mesh
  pugi::xml_node mvc_grid_node = domain_node.append_child("Grid");
  assert(mvc_grid_node);
  mvc_grid_node.append_attribute("Name") = mvc.name().c_str();
  mvc_grid_node.append_attribute("GridType") = "Uniform";

  // Add topology node and attributes
  const std::size_t cell_dim = mvc.dim();
  const std::size_t degree = 1;
  const std::string vtk_cell_str = xdmf_utils::vtk_cell_type_str(
      mesh->type().entity_type(cell_dim), degree);
  const std::int64_t num_vertices_per_cell
      = mesh->type().num_vertices(cell_dim);

  const std::map<std::pair<std::size_t, std::size_t>, T>& values = mvc.values();
  const std::int64_t num_cells = values.size();
  const std::int64_t num_cells_global = MPI::sum(mesh->mpi_comm(), num_cells);

  pugi::xml_node topology_node = mvc_grid_node.append_child("Topology");
  assert(topology_node);
  topology_node.append_attribute("NumberOfElements")
      = std::to_string(num_cells_global).c_str();
  topology_node.append_attribute("TopologyType") = vtk_cell_str.c_str();
  topology_node.append_attribute("NodesPerElement")
      = std::to_string(num_vertices_per_cell).c_str();

  std::vector<std::int32_t> topology_data;
  std::vector<T> value_data;
  topology_data.reserve(num_cells * num_vertices_per_cell);
  value_data.reserve(num_cells);

  mesh->create_connectivity(tdim, cell_dim);
  for (auto& p : values)
  {
    mesh::MeshEntity cell = mesh::Cell(*mesh, p.first.first);
    if (cell_dim != tdim)
    {
      const std::int32_t entity_local_idx
          = cell.entities(cell_dim)[p.first.second];
      cell = mesh::MeshEntity(*mesh, cell_dim, entity_local_idx);
    }

    // if cell is actually a vertex
    if (cell.dim() == 0)
      topology_data.push_back(cell.global_index());
    else
    {
      for (auto& v : mesh::EntityRange<mesh::Vertex>(cell))
        topology_data.push_back(v.global_index());
    }

    value_data.push_back(p.second);
  }

  const std::string mvc_dataset_name
      = "/MeshValueCollection/" + std::to_string(_counter);
  const std::int64_t num_values = MPI::sum(mesh->mpi_comm(), value_data.size());
  xdmf_write::add_data_item(_mpi_comm.comm(), topology_node, h5_id,
                            mvc_dataset_name + "/topology", topology_data,
                            {num_values, num_vertices_per_cell}, "UInt");

  // Add geometry node (share with main mesh::Mesh)
  pugi::xml_node geometry_node = mvc_grid_node.append_child("Geometry");
  assert(geometry_node);
  geometry_node.append_attribute("Reference") = "XML";
  geometry_node.append_child(pugi::node_pcdata)
      .set_value("/Xdmf/Domain/Grid/Geometry");

  // Add attribute node with values
  pugi::xml_node attribute_node = mvc_grid_node.append_child("Attribute");
  assert(attribute_node);
  attribute_node.append_attribute("Name") = mvc.name().c_str();
  attribute_node.append_attribute("AttributeType") = "Scalar";
  attribute_node.append_attribute("Center") = "Cell";

  xdmf_write::add_data_item(_mpi_comm.comm(), attribute_node, h5_id,
                            mvc_dataset_name + "/values", value_data,
                            {num_values, 1}, "");

  // Save XML file (on process 0 only)
  if (_mpi_comm.rank() == 0)
    _xml_doc->save_file(_filename.c_str(), "  ");

  ++_counter;
}
//-----------------------------------------------------------------------------
mesh::MeshValueCollection<int>
XDMFFile::read_mvc_int(std::shared_ptr<const mesh::Mesh> mesh,
                       std::string name) const
{
  return read_mesh_value_collection<int>(mesh, name);
}
//-----------------------------------------------------------------------------
mesh::MeshValueCollection<std::size_t>
XDMFFile::read_mvc_size_t(std::shared_ptr<const mesh::Mesh> mesh,
                          std::string name) const
{
  return read_mesh_value_collection<std::size_t>(mesh, name);
}
//-----------------------------------------------------------------------------
mesh::MeshValueCollection<double>
XDMFFile::read_mvc_double(std::shared_ptr<const mesh::Mesh> mesh,
                          std::string name) const
{
  return read_mesh_value_collection<double>(mesh, name);
}
//-----------------------------------------------------------------------------
template <typename T>
mesh::MeshValueCollection<T>
XDMFFile::read_mesh_value_collection(std::shared_ptr<const mesh::Mesh> mesh,
                                     std::string name) const
{
  // Load XML doc from file
  pugi::xml_document xml_doc;
  pugi::xml_parse_result result = xml_doc.load_file(_filename.c_str());
  assert(result);

  // Get XDMF node
  pugi::xml_node xdmf_node = xml_doc.child("Xdmf");
  assert(xdmf_node);

  // Get domain node
  pugi::xml_node domain_node = xdmf_node.child("Domain");
  assert(domain_node);

  // Check all Grid nodes for suitable dataset
  pugi::xml_node grid_node;
  for (pugi::xml_node node : domain_node.children("Grid"))
  {
    pugi::xml_node value_node = node.child("Attribute");
    if (value_node
        and (name == "" or name == value_node.attribute("Name").as_string()))
    {
      grid_node = node;
      break;
    }
  }

  // Get MVC topology node
  pugi::xml_node topology_node = grid_node.child("Topology");
  assert(topology_node);

  // Get description of MVC cell type and dimension from topology node
  auto cell_type_str = xdmf_utils::get_cell_type(topology_node);
  assert(cell_type_str.second == 1);
  std::unique_ptr<mesh::CellType> cell_type(
      mesh::CellType::create(cell_type_str.first));
  assert(cell_type);
  const int dim = cell_type->dim();
  const int num_verts_per_entity = cell_type->num_vertices();

  // Read MVC topology
  pugi::xml_node topology_data_node = topology_node.child("DataItem");
  assert(topology_data_node);
  boost::filesystem::path xdmf_filename(_filename);
  const boost::filesystem::path parent_path = xdmf_filename.parent_path();
  std::vector<std::int32_t> topology_data
      = xdmf_read::get_dataset<std::int32_t>(_mpi_comm.comm(),
                                             topology_data_node, parent_path);

  // Read values associated with each mesh::MeshEntity described by topology
  pugi::xml_node attribute_node = grid_node.child("Attribute");
  assert(attribute_node);
  pugi::xml_node attribute_data_node = attribute_node.child("DataItem");
  assert(attribute_data_node);
  std::vector<T> values_data = xdmf_read::get_dataset<T>(
      _mpi_comm.comm(), attribute_data_node, parent_path);

  // Ensure the mesh dimension is initialised
  mesh->create_entities(dim);
  const std::size_t global_vertex_range = mesh->num_entities_global(0);
  const std::int32_t num_processes = _mpi_comm.size();

  // Send entities to processes based on the lowest vertex index
  std::vector<std::vector<std::int32_t>> send_entities(num_processes);
  std::vector<std::vector<std::int32_t>> recv_entities(num_processes);

  std::vector<std::int32_t> v(num_verts_per_entity);
  for (auto& m : mesh::MeshRange<mesh::MeshEntity>(*mesh, dim))
  {
    if (dim == 0)
      v[0] = m.global_index();
    else
    {
      v.clear();
      for (auto& vtx : mesh::EntityRange<mesh::Vertex>(m))
        v.push_back(vtx.global_index());
      std::sort(v.begin(), v.end());
    }

    std::size_t dest
        = MPI::index_owner(_mpi_comm.comm(), v[0], global_vertex_range);
    send_entities[dest].push_back(m.index());
    send_entities[dest].insert(send_entities[dest].end(), v.begin(), v.end());
  }
  MPI::all_to_all(_mpi_comm.comm(), send_entities, recv_entities);

  // Map from {entity vertex indices} to {process, local_index}
  std::map<std::vector<std::int32_t>, std::vector<std::int32_t>> entity_map;
  for (std::int32_t i = 0; i != num_processes; ++i)
  {
    for (auto it = recv_entities[i].begin(); it != recv_entities[i].end();
         it += (num_verts_per_entity + 1))
    {
      std::copy(it + 1, it + num_verts_per_entity + 1, v.begin());
      auto map_it = entity_map.insert({v, {i, *it}});
      if (!map_it.second)
      {
        // Entry already exists, add to it
        map_it.first->second.push_back(i);
        map_it.first->second.push_back(*it);
      }
    }
  }

  // Send data from mesh::MeshValueCollection to sorting process
  std::vector<std::vector<T>> send_data(num_processes);
  std::vector<std::vector<T>> recv_data(num_processes);
  // Reset send/recv arrays
  send_entities = std::vector<std::vector<std::int32_t>>(num_processes);
  recv_entities = std::vector<std::vector<std::int32_t>>(num_processes);

  std::int32_t i = 0;
  for (auto it = topology_data.begin(); it != topology_data.end();
       it += num_verts_per_entity)
  {
    std::partial_sort_copy(it, it + num_verts_per_entity, v.begin(), v.end());
    std::size_t dest
        = MPI::index_owner(_mpi_comm.comm(), v[0], global_vertex_range);
    send_entities[dest].insert(send_entities[dest].end(), v.begin(), v.end());
    send_data[dest].push_back(values_data[i]);
    ++i;
  }

  MPI::all_to_all(_mpi_comm.comm(), send_entities, recv_entities);
  MPI::all_to_all(_mpi_comm.comm(), send_data, recv_data);

  // Reset send arrays
  send_data = std::vector<std::vector<T>>(num_processes);
  send_entities = std::vector<std::vector<std::int32_t>>(num_processes);

  // Locate entity in map, and send back to data to owning processes
  for (std::int32_t i = 0; i != num_processes; ++i)
  {
    assert(recv_data[i].size() * num_verts_per_entity
           == recv_entities[i].size());

    for (std::size_t j = 0; j != recv_data[i].size(); ++j)
    {
      auto it = recv_entities[i].begin() + j * num_verts_per_entity;
      std::copy(it, it + num_verts_per_entity, v.begin());
      auto map_it = entity_map.find(v);

      if (map_it == entity_map.end())
      {
        throw std::runtime_error("Cannotfind entity in map. "
                                 "Error reading mesh::MeshValueCollection");
      }
      for (auto p = map_it->second.begin(); p != map_it->second.end(); p += 2)
      {
        const std::int32_t dest = *p;
        assert(dest < num_processes);
        send_entities[dest].push_back(*(p + 1));
        send_data[dest].push_back(recv_data[i][j]);
      }
    }
  }

  // Send to owning processes and set in mesh::MeshValueCollection
  MPI::all_to_all(_mpi_comm.comm(), send_entities, recv_entities);
  MPI::all_to_all(_mpi_comm.comm(), send_data, recv_data);

  mesh::MeshValueCollection<T> mvc(mesh, dim);
  for (std::int32_t i = 0; i != num_processes; ++i)
  {
    assert(recv_entities[i].size() == recv_data[i].size());
    for (std::size_t j = 0; j != recv_data[i].size(); ++j)
    {
      mvc.set_value(recv_entities[i][j], recv_data[i][j]);
    }
  }

  return mvc;
}
//-----------------------------------------------------------------------------
void XDMFFile::write(const std::vector<Eigen::Vector3d>& points)
{
  // Check that encoding
  if (_encoding == Encoding::ASCII and _mpi_comm.size() != 1)
  {
    throw std::runtime_error(
        "Cannot write ASCII XDMF in parallel (use HDF5 encoding).");
  }

  // Open a HDF5 file if using HDF5 encoding (truncate)
  hid_t h5_id = -1;
  std::unique_ptr<HDF5File> h5_file;
  if (_encoding == Encoding::HDF5)
  {
    // Open file
    h5_file = std::make_unique<HDF5File>(
        _mpi_comm.comm(), xdmf_utils::get_hdf5_filename(_filename), "w");
    assert(h5_file);

    // Get file handle
    h5_id = h5_file->h5_id();
  }

  // Create pugi doc
  _xml_doc->reset();
  // Add XDMF node and version attribute
  _xml_doc->append_child(pugi::node_doctype)
      .set_value("Xdmf SYSTEM \"Xdmf.dtd\" []");
  pugi::xml_node xdmf_node = _xml_doc->append_child("Xdmf");
  assert(xdmf_node);

  xdmf_write::add_points(_mpi_comm.comm(), xdmf_node, h5_id, points);

  // Save XML file (on process 0 only)
  if (_mpi_comm.rank() == 0)
    _xml_doc->save_file(_filename.c_str(), "  ");
}
//-----------------------------------------------------------------------------
<<<<<<< HEAD
void XDMFFile::write(const std::vector<geometry::Point>& points,
=======
void XDMFFile::write(const std::vector<Eigen::Vector3d>& points,
>>>>>>> 85efe3ee
                     const std::vector<double>& values)
{
  // Write clouds of points to XDMF/HDF5 with values
  assert(points.size() == values.size());

  // Check that encoding is supported
  if (_encoding == Encoding::ASCII and _mpi_comm.size() != 1)
  {
    throw std::runtime_error(
        "Cannot write ASCII XDMF in parallel (use HDF5 encoding).");
  }

  // Create pugi doc
  _xml_doc->reset();

  // Open a HDF5 file if using HDF5 encoding (truncate)
  hid_t h5_id = -1;
  std::unique_ptr<HDF5File> h5_file;
  if (_encoding == Encoding::HDF5)
  {
    // Open file
    h5_file = std::make_unique<HDF5File>(
        _mpi_comm.comm(), xdmf_utils::get_hdf5_filename(_filename), "w");
    assert(h5_file);

    // Get file handle
    h5_id = h5_file->h5_id();
  }

  // Add XDMF node and version attribute
  _xml_doc->append_child(pugi::node_doctype)
      .set_value("Xdmf SYSTEM \"Xdmf.dtd\" []");
  pugi::xml_node xdmf_node = _xml_doc->append_child("Xdmf");
  assert(xdmf_node);

  xdmf_write::add_points(_mpi_comm.comm(), xdmf_node, h5_id, points);

  // Add attribute node
  pugi::xml_node domain_node = xdmf_node.child("Domain");
  assert(domain_node);
  pugi::xml_node grid_node = domain_node.child("Grid");
  assert(grid_node);
  pugi::xml_node attribute_node = grid_node.append_child("Attribute");
  assert(attribute_node);
  attribute_node.append_attribute("Name") = "Point values";
  attribute_node.append_attribute("AttributeType") = "Scalar";
  attribute_node.append_attribute("Center") = "Node";

  // Add attribute DataItem node and write data
  std::int64_t num_values = MPI::sum(_mpi_comm.comm(), values.size());
  xdmf_write::add_data_item(_mpi_comm.comm(), attribute_node, h5_id,
                            "/Points/values", values, {num_values, 1}, "");

  // Save XML file (on process 0 only)
  if (_mpi_comm.rank() == 0)
    _xml_doc->save_file(_filename.c_str(), "  ");
}
//----------------------------------------------------------------------------
mesh::MeshFunction<int>
XDMFFile::read_mf_int(std::shared_ptr<const mesh::Mesh> mesh,
                      std::string name) const
{
  return read_mesh_function<int>(mesh, name);
}
//----------------------------------------------------------------------------
mesh::MeshFunction<std::size_t>
XDMFFile::read_mf_size_t(std::shared_ptr<const mesh::Mesh> mesh,
                         std::string name) const
{
  return read_mesh_function<std::size_t>(mesh, name);
}
//----------------------------------------------------------------------------
mesh::MeshFunction<double>
XDMFFile::read_mf_double(std::shared_ptr<const mesh::Mesh> mesh,
                         std::string name) const
{
  return read_mesh_function<double>(mesh, name);
}
//----------------------------------------------------------------------------
mesh::Mesh XDMFFile::read_mesh(MPI_Comm comm,
                               const mesh::GhostMode ghost_mode) const
{
  // Extract parent filepath (required by HDF5 when XDMF stores relative
  // path of the HDF5 files(s) and the XDMF is not opened from its own
  // directory)
  boost::filesystem::path xdmf_filename(_filename);
  const boost::filesystem::path parent_path = xdmf_filename.parent_path();

  if (!boost::filesystem::exists(xdmf_filename))
    throw std::runtime_error("Cannot open XDMF file. File does not exists.");

  // Load XML doc from file
  pugi::xml_document xml_doc;
  pugi::xml_parse_result result = xml_doc.load_file(_filename.c_str());
  assert(result);

  // Get XDMF node
  pugi::xml_node xdmf_node = xml_doc.child("Xdmf");
  assert(xdmf_node);

  // Get domain node
  pugi::xml_node domain_node = xdmf_node.child("Domain");
  assert(domain_node);

  // Get grid node
  pugi::xml_node grid_node = domain_node.child("Grid");
  assert(grid_node);

  // Get topology node
  pugi::xml_node topology_node = grid_node.child("Topology");
  assert(topology_node);

  // Get cell type
  const auto cell_type_str = xdmf_utils::get_cell_type(topology_node);

  const int degree = cell_type_str.second;
  if (degree == 2)
    LOG(WARNING) << "Caution: reading quadratic mesh";

  // Get toplogical dimensions
  std::unique_ptr<mesh::CellType> cell_type(
      mesh::CellType::create(cell_type_str.first));
  assert(cell_type);

  // Get geometry node
  pugi::xml_node geometry_node = grid_node.child("Geometry");
  assert(geometry_node);

  // Determine geometric dimension
  pugi::xml_attribute geometry_type_attr
      = geometry_node.attribute("GeometryType");
  assert(geometry_type_attr);
  int gdim = -1;
  const std::string geometry_type = geometry_type_attr.value();
  if (geometry_type == "XY")
    gdim = 2;
  else if (geometry_type == "XYZ")
    gdim = 3;
  else
  {
    throw std::runtime_error("Cannot determine geometric dimension. "
                             "GeometryType \""
                             + geometry_type
                             + "\" in XDMF file is unknown or unsupported");
  }

  // Get number of points from Geometry dataitem node
  pugi::xml_node geometry_data_node = geometry_node.child("DataItem");
  assert(geometry_data_node);
  const std::vector<std::int64_t> gdims
      = xdmf_utils::get_dataset_shape(geometry_data_node);
  assert(gdims.size() == 2);
  assert(gdims[1] == gdim);

  // Geometry
  const auto geometry_data = xdmf_read::get_dataset<double>(
      _mpi_comm.comm(), geometry_data_node, parent_path);
  const std::size_t num_local_points = geometry_data.size() / gdim;

  Eigen::Map<const EigenRowArrayXXd> points(geometry_data.data(),
                                            num_local_points, gdim);
  // Get topology dataset node
  pugi::xml_node topology_data_node = topology_node.child("DataItem");
  assert(topology_data_node);

  // Topology
  const std::vector<std::int64_t> tdims
      = xdmf_utils::get_dataset_shape(topology_data_node);
  const auto topology_data = xdmf_read::get_dataset<std::int64_t>(
      _mpi_comm.comm(), topology_data_node, parent_path);
  const std::size_t npoint_per_cell = tdims[1];
  const std::size_t num_local_cells = topology_data.size() / npoint_per_cell;
  Eigen::Map<const EigenRowArrayXXi64> cells(topology_data.data(),
                                             num_local_cells, npoint_per_cell);

  // Set cell global indices by adding offset
  const std::int64_t cell_index_offset
      = MPI::global_offset(_mpi_comm.comm(), num_local_cells, true);
  std::vector<std::int64_t> global_cell_indices(num_local_cells);
  std::iota(global_cell_indices.begin(), global_cell_indices.end(),
            cell_index_offset);

  return mesh::Partitioning::build_distributed_mesh(
      _mpi_comm.comm(), cell_type->cell_type(), points, cells,
      global_cell_indices, ghost_mode);
}
//----------------------------------------------------------------------------
function::Function
XDMFFile::read_checkpoint(std::shared_ptr<const function::FunctionSpace> V,
                          std::string func_name, std::int64_t counter) const
{
  LOG(INFO) << "Reading function \"" << func_name << "\" from XDMF file \""
            << _filename << "\" with counter " << counter;

  // Extract parent filepath (required by HDF5 when XDMF stores relative path
  // of the HDF5 files(s) and the XDMF is not opened from its own directory)
  boost::filesystem::path xdmf_filename(_filename);
  const boost::filesystem::path parent_path = xdmf_filename.parent_path();

  if (!boost::filesystem::exists(xdmf_filename))
  {
    throw std::runtime_error("Cannot open XDMF file. "
                             "XDMF file \""
                             + _filename + "\" does not exist");
  }

  // Read XML nodes = parse XML document

  // Load XML doc from file
  pugi::xml_document xml_doc;
  pugi::xml_parse_result result = xml_doc.load_file(_filename.c_str());
  assert(result);

  // Find grid with name equal to the name of function we're about
  // to save and given counter

  // If counter is negative then read with respect to last element, i.e.
  // counter = -1 == last element, counter = -2 == one before last etc.
  std::string selector;
  if (counter < -1)
    selector = "position()=last()" + std::to_string(counter + 1);
  else if (counter == -1)
    selector = "position()=last()";
  else
    selector = "@Name='" + func_name + "_" + std::to_string(counter) + "'";

  pugi::xml_node grid_node
      = xml_doc
            .select_node(("/Xdmf/Domain/Grid[@CollectionType='Temporal' and "
                          "@Name='"
                          + func_name + "']/Grid[" + selector + "]")
                             .c_str())
            .node();
  assert(grid_node);

#ifdef PETSC_USE_COMPLEX
  // Find FE attribute node of the real component (default)
  pugi::xml_node fe_attribute_node
      = grid_node
            .select_node(("Attribute[@ItemType=\"FiniteElementFunction\" and"
                          "@Name='real_"
                          + func_name + "']")
                             .c_str())
            .node();
#else
  pugi::xml_node fe_attribute_node
      = grid_node.select_node("Attribute[@ItemType=\"FiniteElementFunction\"]")
            .node();
#endif

  assert(fe_attribute_node);
  // Get cells dofs indices = dofmap
  pugi::xml_node cell_dofs_dataitem
      = fe_attribute_node.select_node("DataItem[position()=1]").node();
  assert(cell_dofs_dataitem);

  // Get vector
  pugi::xml_node vector_dataitem
      = fe_attribute_node.select_node("DataItem[position()=2]").node();
  assert(vector_dataitem);

  // Get number of dofs per cell
  pugi::xml_node x_cell_dofs_dataitem
      = fe_attribute_node.select_node("DataItem[position()=3]").node();
  assert(x_cell_dofs_dataitem);

  // Get cell ordering
  pugi::xml_node cells_dataitem
      = fe_attribute_node.select_node("DataItem[position()=4]").node();
  assert(cells_dataitem);

  // Read dataitems

  // Get existing mesh and dofmap - these should be pre-existing
  // and set up by user when defining the function::Function
  assert(V);
  assert(V->mesh());
  const mesh::Mesh& mesh = *V->mesh();
  assert(V->dofmap());
  const fem::GenericDofMap& dofmap = *V->dofmap();

  // Read cell ordering
  std::vector<std::size_t> cells = xdmf_read::get_dataset<std::size_t>(
      _mpi_comm.comm(), cells_dataitem, parent_path);

  const std::vector<std::int64_t> x_cell_dofs_shape
      = xdmf_utils::get_dataset_shape(cells_dataitem);

  // Divide cells equally between processes
  std::array<std::int64_t, 2> cell_range
      = dolfin::MPI::local_range(_mpi_comm.comm(), x_cell_dofs_shape[0]);

  // Read number of dofs per cell
  std::vector<std::int64_t> x_cell_dofs = xdmf_read::get_dataset<std::int64_t>(
      _mpi_comm.comm(), x_cell_dofs_dataitem, parent_path,
      {{cell_range[0], cell_range[1] + 1}});

  // Read cell dofmaps
  std::vector<PetscInt> cell_dofs = xdmf_read::get_dataset<PetscInt>(
      _mpi_comm.comm(), cell_dofs_dataitem, parent_path,
      {{x_cell_dofs.front(), x_cell_dofs.back()}});

  const std::vector<std::int64_t> vector_shape
      = xdmf_utils::get_dataset_shape(vector_dataitem);
  const std::size_t num_global_dofs = vector_shape[0];

  // Divide vector between processes
  const std::array<std::int64_t, 2> input_vector_range
      = MPI::local_range(_mpi_comm.comm(), num_global_dofs);

#ifdef PETSC_USE_COMPLEX
  // Read real component of function vector
  std::vector<double> real_vector = xdmf_read::get_dataset<double>(
      _mpi_comm.comm(), vector_dataitem, parent_path, input_vector_range);

  // Find FE attribute node of the imaginary component
  pugi::xml_node imag_fe_attribute_node
      = grid_node
            .select_node(("Attribute[@ItemType=\"FiniteElementFunction\" and"
                          "@Name='imag_"
                          + func_name + "']")
                             .c_str())
            .node();
  assert(imag_fe_attribute_node);

  // Get extra FE attribute of the imaginary component
  pugi::xml_node imag_vector_dataitem
      = imag_fe_attribute_node.select_node("DataItem[position()=2]").node();
  assert(imag_vector_dataitem);

  // Read imaginary component of function vector
  std::vector<double> imag_vector = xdmf_read::get_dataset<double>(
      _mpi_comm.comm(), imag_vector_dataitem, parent_path, input_vector_range);

  assert(real_vector.size() == imag_vector.size());

  // Compose complex function vector
  std::vector<PetscScalar> vector;
  vector.reserve(real_vector.size());
  std::transform(begin(real_vector), end(real_vector), begin(imag_vector),
                 std::back_inserter(vector),
                 [](double r, double i) { return r + i * PETSC_i; });
#else
  // Read function vector
  std::vector<double> vector = xdmf_read::get_dataset<double>(
      _mpi_comm.comm(), vector_dataitem, parent_path, input_vector_range);
#endif

  function::Function u(V);
  HDF5Utility::set_local_vector_values(_mpi_comm.comm(), u.vector(), mesh,
                                       cells, cell_dofs, x_cell_dofs, vector,
                                       input_vector_range, dofmap);

  return u;
}
//----------------------------------------------------------------------------
template <typename T>
mesh::MeshFunction<T>
XDMFFile::read_mesh_function(std::shared_ptr<const mesh::Mesh> mesh,
                             std::string name) const
{
  // Load XML doc from file
  pugi::xml_document xml_doc;
  pugi::xml_parse_result result = xml_doc.load_file(_filename.c_str());
  assert(result);

  // Get XDMF node
  pugi::xml_node xdmf_node = xml_doc.child("Xdmf");
  assert(xdmf_node);

  // Get domain node
  pugi::xml_node domain_node = xdmf_node.child("Domain");
  assert(domain_node);

  // Check all top level Grid nodes for suitable dataset
  pugi::xml_node grid_node;
  pugi::xml_node value_node;

  // Using lambda to exit nested loops
  [&] {
    for (pugi::xml_node node : domain_node.children("Grid"))
    {
      for (pugi::xml_node attr_node : node.children("Attribute"))
      {
        if (attr_node
            and (name == "" or name == attr_node.attribute("Name").as_string()))
        {
          grid_node = node;
          value_node = attr_node;
          return;
        }
      }
    }
  }();

  // Check if a TimeSeries (old format), in which case the Grid will be down
  // one level
  if (!grid_node)
  {
    pugi::xml_node grid_node1 = domain_node.child("Grid");
    if (grid_node1)
    {
      for (pugi::xml_node node : grid_node1.children("Grid"))
      {
        pugi::xml_node attr_node = node.child("Attribute");
        if (attr_node
            and (name == "" or name == attr_node.attribute("Name").as_string()))
        {
          grid_node = node;
          value_node = attr_node;
          break;
        }
      }
    }
  }

  // Still can't find it
  if (!grid_node)
  {
    throw std::runtime_error("Mesh Grid with data Attribute not found in XDMF");
  }

  // Get topology node
  pugi::xml_node topology_node = grid_node.child("Topology");
  assert(topology_node);

  // Get cell type and topology of mesh::MeshFunction (may be different from
  // mesh::Mesh)
  const auto cell_type_str = xdmf_utils::get_cell_type(topology_node);
  assert(cell_type_str.second == 1);
  std::unique_ptr<mesh::CellType> cell_type(
      mesh::CellType::create(cell_type_str.first));
  assert(cell_type);
  const std::uint32_t num_vertices_per_cell = cell_type->num_entities(0);
  const std::uint32_t dim = cell_type->dim();

  const std::int64_t num_entities_global
      = xdmf_utils::get_num_cells(topology_node);

  // Ensure num_entities_global(cell_dim) is set and check dataset matches
  mesh::DistributedMeshTools::number_entities(*mesh, dim);
  assert(mesh->num_entities_global(dim) == num_entities_global);

  boost::filesystem::path xdmf_filename(_filename);
  const boost::filesystem::path parent_path = xdmf_filename.parent_path();

  // Get topology dataset
  pugi::xml_node topology_data_node = topology_node.child("DataItem");
  assert(topology_data_node);
  const auto topology_data = xdmf_read::get_dataset<std::int64_t>(
      mesh->mpi_comm(), topology_data_node, parent_path);
  assert(topology_data.size() % num_vertices_per_cell == 0);

  // Get value dataset
  pugi::xml_node value_data_node = value_node.child("DataItem");
  assert(value_data_node);
  std::vector<T> value_data = xdmf_read::get_dataset<T>(
      _mpi_comm.comm(), value_data_node, parent_path);

  // Create mesh function and scatter/gather data across processes
  mesh::MeshFunction<T> mf(mesh, dim, 0);
  xdmf_read::remap_meshfunction_data(mf, topology_data, value_data);

  return mf;
}
//-----------------------------------------------------------------------------
template <typename T>
void XDMFFile::write_mesh_function(const mesh::MeshFunction<T>& meshfunction)
{
  // Check that encoding
  if (_encoding == Encoding::ASCII and _mpi_comm.size() != 1)
  {
    throw std::runtime_error(
        "Cannot write ASCII XDMF in parallel (use HDF5 encoding).");
  }

  if (meshfunction.size() == 0)
    throw std::runtime_error("No values in MeshFunction");

  // Get mesh
  assert(meshfunction.mesh());
  std::shared_ptr<const mesh::Mesh> mesh = meshfunction.mesh();

  // Check if _xml_doc already has data. If not, create an outer structure
  // If it already has data, then we may append to it.

  pugi::xml_node domain_node;
  std::string hdf_filemode = "a";
  if (_xml_doc->child("Xdmf").empty())
  {
    // Reset pugi
    _xml_doc->reset();

    // Add XDMF node and version attribute
    _xml_doc->append_child(pugi::node_doctype)
        .set_value("Xdmf SYSTEM \"Xdmf.dtd\" []");
    pugi::xml_node xdmf_node = _xml_doc->append_child("Xdmf");
    assert(xdmf_node);
    xdmf_node.append_attribute("Version") = "3.0";
    xdmf_node.append_attribute("xmlns:xi") = "http://www.w3.org/2001/XInclude";

    // Add domain node and add name attribute
    domain_node = xdmf_node.append_child("Domain");
    hdf_filemode = "w";
  }
  else
    domain_node = _xml_doc->child("Xdmf").child("Domain");

  assert(domain_node);

  // Open a HDF5 file if using HDF5 encoding
  hid_t h5_id = -1;
  std::unique_ptr<HDF5File> h5_file;
  if (_encoding == Encoding::HDF5)
  {
    // Open file
    h5_file = std::make_unique<HDF5File>(
        mesh->mpi_comm(), xdmf_utils::get_hdf5_filename(_filename),
        hdf_filemode);
    assert(h5_file);

    // Get file handle
    h5_id = h5_file->h5_id();
  }

  const std::string mf_name = "/MeshFunction/" + std::to_string(_counter);

  // If adding a mesh::MeshFunction of topology dimension dim() to an existing
  // mesh::Mesh,
  // do not rewrite mesh::Mesh
  // FIXME: do some checks on the existing mesh::Mesh to make sure it is the
  // same
  // as the meshfunction's mesh.
  pugi::xml_node grid_node = domain_node.child("Grid");
  const std::size_t cell_dim = meshfunction.dim();
  const std::size_t tdim = mesh->topology().dim();
  const bool grid_empty = grid_node.empty();

  // Check existing mesh::Mesh for compatibility.
  if (!grid_empty)
  {
    pugi::xml_node topology_node = grid_node.child("Topology");
    assert(topology_node);
    auto cell_type_str = xdmf_utils::get_cell_type(topology_node);
    if (mesh::CellType::type2string(mesh->type().cell_type())
        != cell_type_str.first)
    {
      throw std::runtime_error(
          "Incompatible Mesh type. Try writing the Mesh to XDMF first");
    }
  }

  if (grid_empty or cell_dim != tdim)
  {
    // Make new grid node
    grid_node = domain_node.append_child("Grid");
    assert(grid_node);
    grid_node.append_attribute("Name") = "mesh";
    grid_node.append_attribute("GridType") = "Uniform";

    // Make sure entities are numbered - only needed for  mesh::Edge in 3D in
    // parallel
    // FIXME: remove this once  mesh::Edge in 3D in parallel works properly
    mesh::DistributedMeshTools::number_entities(*mesh, cell_dim);

    xdmf_write::add_topology_data(_mpi_comm.comm(), grid_node, h5_id, mf_name,
                                  *mesh, cell_dim);

    // Add geometry node if none already, else link back to first existing
    // mesh::Mesh
    if (grid_empty)
    {
      xdmf_write::add_geometry_data(_mpi_comm.comm(), grid_node, h5_id, mf_name,
                                    *mesh);
    }
    else
    {
      // Add geometry node (reference)
      pugi::xml_node geometry_node = grid_node.append_child("Geometry");
      assert(geometry_node);
      geometry_node.append_attribute("Reference") = "XML";
      geometry_node.append_child(pugi::node_pcdata)
          .set_value("/Xdmf/Domain/Grid/Geometry");
    }
  }

  // Add attribute node with values
  pugi::xml_node attribute_node = grid_node.append_child("Attribute");
  assert(attribute_node);
  attribute_node.append_attribute("Name") = meshfunction.name().c_str();
  attribute_node.append_attribute("AttributeType") = "Scalar";
  attribute_node.append_attribute("Center") = "Cell";

  const std::int64_t num_values = mesh->num_entities_global(cell_dim);
  // Add attribute DataItem node and write data

  // Copy values to vector, removing duplicates
  std::vector<T> values = xdmf_write::compute_value_data(meshfunction);

  xdmf_write::add_data_item(_mpi_comm.comm(), attribute_node, h5_id,
                            mf_name + "/values", values, {num_values, 1}, "");

  // Save XML file (on process 0 only)
  if (_mpi_comm.rank() == 0)
    _xml_doc->save_file(_filename.c_str(), "  ");

  // Increment the counter, so we can save multiple mesh::MeshFunctions in one
  // file
  ++_counter;
}
//-----------------------------------------------------------------------------<|MERGE_RESOLUTION|>--- conflicted
+++ resolved
@@ -482,11 +482,7 @@
   std::unique_ptr<HDF5File> h5_file;
   if (_encoding == Encoding::HDF5)
   {
-<<<<<<< HEAD
     // Open file and get file handle
-=======
-    // Open file
->>>>>>> 85efe3ee
     h5_file = std::make_unique<HDF5File>(
         mesh.mpi_comm(), xdmf_utils::get_hdf5_filename(_filename), "w");
     assert(h5_file);
@@ -565,7 +561,6 @@
     }
     // Add data item of component
     xdmf_write::add_data_item(_mpi_comm.comm(), attribute_node, h5_id,
-<<<<<<< HEAD
                               dataset_name, component_data_values,
                               {num_values, width}, "");
 #else
@@ -573,15 +568,6 @@
     xdmf_write::add_data_item(_mpi_comm.comm(), attribute_node, h5_id,
                               dataset_name, data_values, {num_values, width},
                               "");
-=======
-                              "/VisualisationVector/" + component + "/0",
-                              component_data_values, {num_values, width}, "");
-#else
-    // Add data item
-    xdmf_write::add_data_item(_mpi_comm.comm(), attribute_node, h5_id,
-                              "/VisualisationVector/0", data_values,
-                              {num_values, width}, "");
->>>>>>> 85efe3ee
 #endif
   }
 
@@ -626,10 +612,7 @@
     {
       _hdf5_file = std::make_unique<HDF5File>(
           mesh.mpi_comm(), xdmf_utils::get_hdf5_filename(_filename), "w");
-<<<<<<< HEAD
-    }
-=======
->>>>>>> 85efe3ee
+    }
     else if (flush_output)
     {
       // Append to existing HDF5 file
@@ -1258,11 +1241,7 @@
     _xml_doc->save_file(_filename.c_str(), "  ");
 }
 //-----------------------------------------------------------------------------
-<<<<<<< HEAD
-void XDMFFile::write(const std::vector<geometry::Point>& points,
-=======
 void XDMFFile::write(const std::vector<Eigen::Vector3d>& points,
->>>>>>> 85efe3ee
                      const std::vector<double>& values)
 {
   // Write clouds of points to XDMF/HDF5 with values
