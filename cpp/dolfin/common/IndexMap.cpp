--- conflicted
+++ resolved
@@ -6,10 +6,7 @@
 
 #include "IndexMap.h"
 #include <algorithm>
-<<<<<<< HEAD
-=======
 #include <map>
->>>>>>> 8088b84e
 #include <set>
 #include <vector>
 
@@ -57,20 +54,6 @@
   MPI_Dist_graph_neighbors(_neighbour_comm, in_degree, sources.data(), NULL,
                            out_degree, dests.data(), NULL);
 
-<<<<<<< HEAD
-  std::stringstream s;
-
-  s << "RANK = " << _myrank << "\n----------------\n";
-  s << "Sources(" << in_degree << ") = ";
-  for (auto& q : sources)
-    s << q << " ";
-  s << "\n---------------\n Dests(" << out_degree << ") = ";
-  for (auto& q : dests)
-    s << q << " ";
-  s << "\n---------------";
-
-  std::cout << s.str() << "\n";
-=======
   // Number of indices to send
   std::vector<int> ind_send_sizes(out_degree);
   // Number of indices to receive from neigbors
@@ -121,7 +104,6 @@
                          offset_send.data(), MPI_INT, indices_to_recv.data(),
                          ind_recv_sizes.data(), offset_recv.data(), MPI_INT,
                          _neighbour_comm);
->>>>>>> 8088b84e
 }
 //-----------------------------------------------------------------------------
 std::array<std::int64_t, 2> IndexMap::local_range() const
