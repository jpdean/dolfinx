--- conflicted
+++ resolved
@@ -349,7 +349,6 @@
 
 }
 
-<<<<<<< HEAD
 void benchOldMesh()
 {
   int num_reads = 1000;
@@ -494,8 +493,6 @@
     }
   }
 }
-=======
->>>>>>> 9140413a
 
 int main(int argc, char* argv[])
 {
@@ -518,24 +515,15 @@
   testDenseLUsolve();
   testGenericMatrix();
 */
-  
-<<<<<<< HEAD
+
+  //testGenericMatrix();
+  //testuBlasSparseMatrix();
+  //testOutputMatrix();
+
   //testNewMesh();
 
   //benchOldMesh();
   benchNewMesh();
-  
-=======
-  testuBlasSparseMatrix();
-  
-  //testOutputMatrix();
-
-/*
-  Mesh mesh("finer.xml.gz");
-  StiffnessMatrix B(mesh);
-  File file("B.m");
-  file << B;
-*/
->>>>>>> 9140413a
+
   return 0;
 }