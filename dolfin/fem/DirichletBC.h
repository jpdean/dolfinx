--- conflicted
+++ resolved
@@ -443,11 +443,7 @@
     void check() const;
 
     // Initialize facets (from sub domain, mesh, etc)
-<<<<<<< HEAD
-    void init_facets(const MPI_Comm& mpi_comm) const;
-=======
     void init_facets(const MPI_Comm mpi_comm) const;
->>>>>>> 7daf1bd8
 
     // Initialize sub domain markers from sub domain
     void
