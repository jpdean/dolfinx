// Copyright (C) 2008-2012 Anders Logg and Ola Skavhaug
//
// This file is part of DOLFIN.
//
// DOLFIN is free software: you can redistribute it and/or modify
// it under the terms of the GNU Lesser General Public License as published by
// the Free Software Foundation, either version 3 of the License, or
// (at your option) any later version.
//
// DOLFIN is distributed in the hope that it will be useful,
// but WITHOUT ANY WARRANTY; without even the implied warranty of
// MERCHANTABILITY or FITNESS FOR A PARTICULAR PURPOSE. See the
// GNU Lesser General Public License for more details.
//
// You should have received a copy of the GNU Lesser General Public License
// along with DOLFIN. If not, see <http://www.gnu.org/licenses/>.
//
// Modified by Niclas Jansson 2009
// Modified by Garth N. Wells 2010-2012
<<<<<<< HEAD
// Modified by Mikael Mortensen, 2012.
// Modified by Joachim B Haga, 2012
=======
// Modified by Joachim B Haga 2012
>>>>>>> 5b049078
//
// First added:  2008-08-12
// Last changed: 2012-12-12

#include <ufc.h>
#include <boost/random.hpp>
#include <boost/unordered_map.hpp>
#include <boost/serialization/map.hpp>
#include <dolfin/common/tuple_serialization.h>

#include <dolfin/common/Timer.h>
#include <dolfin/graph/BoostGraphOrdering.h>
#include <dolfin/graph/GraphBuilder.h>
#include <dolfin/graph/SCOTCH.h>
#include <dolfin/log/log.h>
#include <dolfin/mesh/BoundaryMesh.h>
#include <dolfin/mesh/Facet.h>
#include <dolfin/mesh/Mesh.h>
#include <dolfin/mesh/Vertex.h>
#include <dolfin/mesh/Restriction.h>
#include "DofMap.h"
#include "UFCCell.h"
#include "UFCMesh.h"
#include "DofMapBuilder.h"

using namespace dolfin;

//-----------------------------------------------------------------------------
void DofMapBuilder::build(DofMap& dofmap,
                          const Mesh& dolfin_mesh,
                          const UFCMesh& ufc_mesh,
                          boost::shared_ptr<const Restriction> restriction,
                          bool reorder,
                          bool distributed)
{
  // Start timer for dofmap initialization
  Timer t0("Init dofmap");

  // Create space for dof map
  dofmap._dofmap.resize(dolfin_mesh.num_cells());
  dofmap._off_process_owner.clear();
  dolfin_assert(dofmap._ufc_dofmap);

  // Temporary holder until UFC supporte 64-bit integers
  std::vector<std::size_t> tmp_dofs;

  // FIXME: Remove restricted_dofs_inverse if not needed

  // Maps used to renumber dofs for restricted meshes
  map restricted_dofs;         // map from old to new dof
  map restricted_dofs_inverse; // map from new to old dof

  // Build dofmap from ufc::dofmap
  dolfin::UFCCell ufc_cell(dolfin_mesh);
  for (dolfin::CellIterator cell(dolfin_mesh); !cell.end(); ++cell)
  {
    // Skip cells not included in restriction
    if (restriction && !restriction->contains(*cell))
      continue;

    // Update UFC cell
    ufc_cell.update(*cell);

    // Get standard local dimension
    const std::size_t local_dim = dofmap._ufc_dofmap->local_dimension(ufc_cell);

    // Get container for cell dofs
    std::vector<dolfin::la_index>& cell_dofs = dofmap._dofmap[cell->index()];
    cell_dofs.resize(local_dim);
    tmp_dofs.resize(local_dim);

    // Tabulate standard UFC dof map
    // Temporary fix until UFC supporte 64-bit integers
    dofmap._ufc_dofmap->tabulate_dofs(&tmp_dofs[0],
                                      ufc_mesh, ufc_cell);
    std::copy(tmp_dofs.begin(), tmp_dofs.end(), cell_dofs.begin());

    // Renumber dofs if mesh is restricted
    if (restriction)
    {
      for (std::size_t i = 0; i < cell_dofs.size(); i++)
      {
        map_iterator it = restricted_dofs.find(cell_dofs[i]);
        if (it == restricted_dofs.end())
        {
          const std::size_t dof = restricted_dofs.size();
          restricted_dofs[cell_dofs[i]] = dof;
          restricted_dofs_inverse[dof] = cell_dofs[i];
          cell_dofs[i] = dof;
        }
        else
          cell_dofs[i] = it->second;
      }
    }
  }

  // Set global dimension
  if (restriction)
    dofmap._global_dimension = restricted_dofs.size();
  else
    dofmap._global_dimension = dofmap._ufc_dofmap->global_dimension();

  // Build (re-order) dofmap when running in parallel
  if (distributed)
  {
    // Build set of global dofs
    set global_dofs = compute_global_dofs(dofmap, dolfin_mesh);

    // Periodic modification of the UFC-numbered dofmap. 
    // Computes slave-master map and eliminates slaves from dofmap. 
    // Computes processes that share master dofs. Recomputes _global_dimension
    if (dolfin_mesh.is_periodic())
      periodic_modification(dofmap, dolfin_mesh, global_dofs);

    // Build distributed dof map
    build_distributed(dofmap, global_dofs, dolfin_mesh,
                      restriction, restricted_dofs_inverse);
  }
  else
  {
    set global_dofs;
    if (dolfin_mesh.is_periodic())
      periodic_modification(dofmap, dolfin_mesh, global_dofs);
  
    if (reorder)
    {
      // Build graph
      Graph graph(dofmap.global_dimension());
      for (CellIterator cell(dolfin_mesh); !cell.end(); ++cell)
      {
        const std::vector<dolfin::la_index>& dofs0 = dofmap.cell_dofs(cell->index());
        const std::vector<dolfin::la_index>& dofs1 = dofmap.cell_dofs(cell->index());
        std::vector<dolfin::la_index>::const_iterator node;
        for (node = dofs0.begin(); node != dofs0.end(); ++node)
          graph[*node].insert(dofs1.begin(), dofs1.end());
      }

      // Reorder graph (reverse Cuthill-McKee)
      const std::vector<std::size_t> dof_remap
          = BoostGraphOrdering::compute_cuthill_mckee(graph, true);

      // Reorder dof map
      dolfin_assert(dofmap.ufc_map_to_dofmap.empty());
      for (std::size_t i = 0; i < dofmap.global_dimension(); ++i)
        dofmap.ufc_map_to_dofmap[i] = dof_remap[i];

      // Re-number dofs for cell
      std::vector<std::vector<dolfin::la_index> >::iterator cell_map;
      std::vector<dolfin::la_index>::iterator dof;
      for (cell_map = dofmap._dofmap.begin(); cell_map != dofmap._dofmap.end(); ++cell_map)
        for (dof = cell_map->begin(); dof != cell_map->end(); ++dof)
          *dof = dof_remap[*dof];
    }
    dofmap._ownership_range = std::make_pair(0, dofmap.global_dimension());
  }
}
//-----------------------------------------------------------------------------
void DofMapBuilder::build_distributed(DofMap& dofmap,
                                      const DofMapBuilder::set& global_dofs,
                                      const Mesh& mesh,
                                      boost::shared_ptr<const Restriction> restriction,
                                      const map& restricted_dofs_inverse)
{
  // Create data structures
  DofMapBuilder::set owned_dofs, shared_owned_dofs, shared_unowned_dofs;
  DofMapBuilder::vec_map shared_dof_processes;

  // Computed owned and shared dofs (and owned and un-owned)
  compute_ownership(owned_dofs, shared_owned_dofs, shared_unowned_dofs,
                    shared_dof_processes, dofmap, global_dofs, mesh,
                    restriction, restricted_dofs_inverse);

  // Renumber owned dofs and receive new numbering for unowned shared dofs
  parallel_renumber(owned_dofs, shared_owned_dofs, shared_unowned_dofs,
                    shared_dof_processes, dofmap, mesh,
                    restriction, restricted_dofs_inverse);
}
//-----------------------------------------------------------------------------
void DofMapBuilder::compute_ownership(set& owned_dofs, set& shared_owned_dofs,
                                      set& shared_unowned_dofs,
                                      vec_map& shared_dof_processes,
                                      DofMap& dofmap,
                                      const DofMapBuilder::set& global_dofs,
                                      const Mesh& mesh,
                                      boost::shared_ptr<const Restriction> restriction,
                                      const map& restricted_dofs_inverse)
{
  log(TRACE, "Determining dof ownership for parallel dof map");

  // Create a random number generator for ownership 'voting'
  boost::mt19937 engine(MPI::process_number());
  boost::uniform_int<> distribution(0, 100000000);
  boost::variate_generator<boost::mt19937&, boost::uniform_int<> >
    rng(engine, distribution);

  // Clear data structures
  owned_dofs.clear();
  shared_owned_dofs.clear();
  shared_unowned_dofs.clear();

  // Data structures for computing ownership
  boost::unordered_map<std::size_t, std::size_t> dof_vote;
  std::vector<std::size_t> facet_dofs(dofmap.num_facet_dofs());

  // Communication buffer
  std::vector<std::size_t> send_buffer;

  // Extract the interior boundary
  BoundaryMesh interior_boundary;
  interior_boundary.init_interior_boundary(mesh);

  // Build set of dofs on process boundary (assume all are owned by this process)
  const MeshFunction<std::size_t>& cell_map = interior_boundary.cell_map();
  if (!cell_map.empty())
  {
    for (CellIterator _f(interior_boundary); !_f.end(); ++_f)
    {
      // Get boundary facet
      Facet f(mesh, cell_map[*_f]);

      // Get cell to which facet belongs (pick first)
      Cell c(mesh, f.entities(mesh.topology().dim())[0]);

      // Skip cells not included in restriction
      if (restriction && !restriction->contains(c))
        continue;

      // Tabulate dofs on cell
      const std::vector<dolfin::la_index>& cell_dofs = dofmap.cell_dofs(c.index());

      // Tabulate which dofs are on the facet
      dofmap.tabulate_facet_dofs(&facet_dofs[0], c.index(f));

      // Insert shared dofs into set and assign a 'vote'
      for (std::size_t i = 0; i < dofmap.num_facet_dofs(); i++)
      {
        // Get facet dof
        size_t facet_dof = cell_dofs[facet_dofs[i]];

        // Map back to original (and common) numbering for restricted space
        if (restriction)
        {
          const map_iterator it = restricted_dofs_inverse.find(facet_dof);
          dolfin_assert(it != restricted_dofs_inverse.end());
          facet_dof = it->second;
        }

        // Add to list of shared dofs
        if (shared_owned_dofs.find(facet_dof) == shared_owned_dofs.end())
        {
          shared_owned_dofs.insert(facet_dof);
          dof_vote[facet_dof] = rng();

          send_buffer.push_back(facet_dof);
          send_buffer.push_back(dof_vote[facet_dof]);
        }
      }
    }
  }
  
  // Periodic contribution because the boundary between periodic domains 
  // is not captured by the interior_boundary of a BoundaryMesh
  std::map<std::size_t, boost::unordered_set<std::size_t> >::const_iterator map_it;
  for (map_it = dofmap._master_processes.begin(); 
       map_it != dofmap._master_processes.end(); ++map_it)
  {
    std::size_t master_dof = map_it->first;
    for (boost::unordered_set<std::size_t>::const_iterator sit = map_it->second.begin(); sit != map_it->second.end(); ++sit)
    {
      if (*sit == MPI::process_number())
      {
        if (shared_owned_dofs.find(master_dof) == shared_owned_dofs.end())
        {
          shared_owned_dofs.insert(master_dof);
          dof_vote[master_dof] = rng();

          send_buffer.push_back(master_dof);
          send_buffer.push_back(dof_vote[master_dof]);
        }
      }
    }         
  }

  // Decide ownership of shared dofs
  const std::size_t num_proc = MPI::num_processes();
  const std::size_t proc_num = MPI::process_number();
  std::vector<std::size_t> recv_buffer;
  for (std::size_t k = 1; k < MPI::num_processes(); ++k)
  {
    const std::size_t src  = (proc_num - k + num_proc) % num_proc;
    const std::size_t dest = (proc_num + k) % num_proc;
    MPI::send_recv(send_buffer, dest, recv_buffer, src);

    for (std::size_t i = 0; i < recv_buffer.size(); i += 2)
    {
      const std::size_t received_dof  = recv_buffer[i];
      const std::size_t received_vote = recv_buffer[i + 1];

      if (shared_owned_dofs.find(received_dof) != shared_owned_dofs.end())
      {
        // Move dofs with higher ownership votes from shared to shared
        // but not owned
        if (received_vote < dof_vote[received_dof])
        {
          shared_unowned_dofs.insert(received_dof);
          shared_owned_dofs.erase(received_dof);
        }
        else if (received_vote == dof_vote[received_dof] && proc_num > src)
        {
          // If votes are equal, let lower rank process take ownership
          shared_unowned_dofs.insert(received_dof);
          shared_owned_dofs.erase(received_dof);
        }

        // Remember the sharing of the dof
        shared_dof_processes[received_dof].push_back(src);
      }
      else if (shared_unowned_dofs.find(received_dof) != shared_unowned_dofs.end())
      {
        // Remember the sharing of the dof
        shared_dof_processes[received_dof].push_back(src);
      }
    }
  }

  // Add/remove global dofs to relevant sets (process 0 owns global dofs)
  if (MPI::process_number() == 0)
  {
    shared_owned_dofs.insert(global_dofs.begin(), global_dofs.end());
    for (set::const_iterator dof = global_dofs.begin(); dof != global_dofs.begin(); ++dof)
    {
      set::const_iterator _dof = shared_unowned_dofs.find(*dof);
      if (_dof != shared_unowned_dofs.end())
        shared_unowned_dofs.erase(_dof);
    }
  }
  else
  {
    shared_unowned_dofs.insert(global_dofs.begin(), global_dofs.end());
    for (set::const_iterator dof = global_dofs.begin(); dof != global_dofs.begin(); ++dof)
    {
      set::const_iterator _dof = shared_owned_dofs.find(*dof);
      if (_dof != shared_owned_dofs.end())
        shared_owned_dofs.erase(_dof);
    }
  }

  // Mark all shared and owned dofs as owned by the processes
  for (CellIterator cell(mesh); !cell.end(); ++cell)
  {
    const std::vector<dolfin::la_index>& cell_dofs = dofmap.cell_dofs(cell->index());
    const std::size_t cell_dimension = dofmap.cell_dimension(cell->index());
    for (std::size_t i = 0; i < cell_dimension; ++i)
    {
      // Get cell dof
      size_t cell_dof = cell_dofs[i];

      // Map back to original (and common) numbering for restricted space
      if (restriction)
      {
        const map_iterator it = restricted_dofs_inverse.find(cell_dof);
        dolfin_assert(it != restricted_dofs_inverse.end());
        cell_dof = it->second;
      }

      // Mark dof as owned if in unowned set
      if (shared_unowned_dofs.find(cell_dof) == shared_unowned_dofs.end())
        owned_dofs.insert(cell_dof);
    }
  }

  // Check or set global dimension
  if (restriction)
  {
    // Global dimension for restricted space needs to be computed here
    // since it is not know by the UFC dof map.
    const std::size_t _owned_dim = owned_dofs.size();
    const std::size_t _global_dimension = MPI::sum(_owned_dim);
    dofmap._global_dimension = _global_dimension;
  }
  else
  {
    const std::size_t _owned_dim = owned_dofs.size();
    dolfin_assert(MPI::sum(_owned_dim) == dofmap.global_dimension());
  }

  log(TRACE, "Finished determining dof ownership for parallel dof map");
}
//-----------------------------------------------------------------------------
void DofMapBuilder::parallel_renumber(const set& owned_dofs,
                                      const set& shared_owned_dofs,
                                      const set& shared_unowned_dofs,
                                      const vec_map& shared_dof_processes,
                                      DofMap& dofmap,
                                      const Mesh& mesh,
                                      boost::shared_ptr<const Restriction> restriction,
                                      const map& restricted_dofs_inverse)
{
  log(TRACE, "Renumber dofs for parallel dof map");

  // FIXME: Handle double-renumbered dof map
  if (!dofmap.ufc_map_to_dofmap.empty())
  {
    dolfin_error("DofMapBuilder.cpp",
                 "compute parallel renumbering of degrees of freedom",
                 "The degree of freedom mapping cannot (yet) be renumbered twice");
  }

  const std::vector<std::vector<dolfin::la_index> >& old_dofmap = dofmap._dofmap;
  std::vector<std::vector<dolfin::la_index> > new_dofmap(old_dofmap.size());
  dolfin_assert(old_dofmap.size() == mesh.num_cells());

  // Compute offset for owned and non-shared dofs
  const std::size_t process_offset = MPI::global_offset(owned_dofs.size(), true);

  // Clear some data
  dofmap._off_process_owner.clear();

  // Create graph
  Graph graph(owned_dofs.size());

  // Build graph for re-ordering. Below block is scoped to clear working
  // data structures once graph is constructed.
  {
    // Create contiguous local numbering for locally owned dofs
    std::size_t my_counter = 0;
    boost::unordered_map<std::size_t, std::size_t> my_old_to_new_dof_index;
    for (set_iterator owned_dof = owned_dofs.begin(); owned_dof != owned_dofs.end(); ++owned_dof, my_counter++)
      my_old_to_new_dof_index[*owned_dof] = my_counter;

    // Build local graph based on old dof map with contiguous numbering
    for (std::size_t cell = 0; cell < old_dofmap.size(); ++cell)
    {
      const std::vector<dolfin::la_index>& dofs0 = dofmap.cell_dofs(cell);
      const std::vector<dolfin::la_index>& dofs1 = dofmap.cell_dofs(cell);
      std::vector<dolfin::la_index>::const_iterator node0, node1;
      for (node0 = dofs0.begin(); node0 != dofs0.end(); ++node0)
      {
        boost::unordered_map<std::size_t, std::size_t>::const_iterator _node0
            = my_old_to_new_dof_index.find(*node0);
        if (_node0 != my_old_to_new_dof_index.end())
        {
          const std::size_t local_node0 = _node0->second;
          dolfin_assert(local_node0 < graph.size());
          for (node1 = dofs1.begin(); node1 != dofs1.end(); ++node1)
          {
            boost::unordered_map<std::size_t, std::size_t>::const_iterator
                  _node1 = my_old_to_new_dof_index.find(*node1);
            if (_node1 != my_old_to_new_dof_index.end())
            {
              const std::size_t local_node1 = _node1->second;
              graph[local_node0].insert(local_node1);
            }
          }
        }
      }
    }
  }

  // Reorder dofs locally
  const std::vector<std::size_t> dof_remap
      = BoostGraphOrdering::compute_cuthill_mckee(graph, true);

  // Map from old to new index for dofs
  boost::unordered_map<std::size_t, std::size_t> old_to_new_dof_index;

  // Renumber owned dofs and buffer dofs that are owned but shared with
  // another process
  std::size_t counter = 0;
  std::vector<std::size_t> send_buffer;
  for (set_iterator owned_dof = owned_dofs.begin(); owned_dof != owned_dofs.end(); ++owned_dof, counter++)
  {
    // Set new dof number
    old_to_new_dof_index[*owned_dof] = process_offset + dof_remap[counter];

    // Update UFC-to-renumbered map for new number
    dofmap.ufc_map_to_dofmap[*owned_dof] = process_offset + dof_remap[counter];

    // If this dof is shared and owned, buffer old and new index for sending
    if (shared_owned_dofs.find(*owned_dof) != shared_owned_dofs.end())
    {
      send_buffer.push_back(*owned_dof);
      send_buffer.push_back(process_offset + dof_remap[counter]);
    }
  }

  // Exchange new dof numbers for dofs that are shared
  const std::size_t num_proc = MPI::num_processes();
  const std::size_t proc_num = MPI::process_number();
  std::vector<std::size_t> recv_buffer;
  for (std::size_t k = 1; k < MPI::num_processes(); ++k)
  {
    const std::size_t src  = (proc_num - k + num_proc) % num_proc;
    const std::size_t dest = (proc_num + k) % num_proc;
    MPI::send_recv(send_buffer, dest, recv_buffer, src);

    // Add dofs renumbered by another process to the old-to-new map
    for (std::size_t i = 0; i < recv_buffer.size(); i += 2)
    {
      const std::size_t received_old_dof_index = recv_buffer[i];
      const std::size_t received_new_dof_index = recv_buffer[i + 1];

      // Check if this process has shared dof (and is not the owner)
      if (shared_unowned_dofs.find(received_old_dof_index) != shared_unowned_dofs.end())
      {
        // Add to old-to-new dof map
        old_to_new_dof_index[received_old_dof_index] = received_new_dof_index;

        // Store map from off-process dof to owner
        dofmap._off_process_owner[received_new_dof_index] = src;

        // Update UFC-to-renumbered map
        dofmap.ufc_map_to_dofmap[received_old_dof_index] = received_new_dof_index;
      }
    }
  }

  // Insert the shared-dof-to-process mapping into the dofmap, renumbering
  // as necessary
  for (vec_map::const_iterator it = shared_dof_processes.begin();
            it != shared_dof_processes.end(); ++it)
  {
    boost::unordered_map<std::size_t, std::size_t>::const_iterator
      new_index = old_to_new_dof_index.find(it->first);
    if (new_index == old_to_new_dof_index.end())
      dofmap._shared_dofs.insert(*it);
    else
      dofmap._shared_dofs.insert(std::make_pair(new_index->second, it->second));
    dofmap._neighbours.insert(it->second.begin(), it->second.end());
  }

  // Build new dof map
  for (CellIterator cell(mesh); !cell.end(); ++cell)
  {
    // Skip cells not included in restriction
    if (restriction && !restriction->contains(*cell))
      continue;

    // Get cell index and dimension
    const std::size_t cell_index = cell->index();
    const std::size_t cell_dimension = dofmap.cell_dimension(cell_index);

    // Resize cell map and insert dofs
    new_dofmap[cell_index].resize(cell_dimension);
    for (std::size_t i = 0; i < cell_dimension; ++i)
    {
      // Get old dof
      std::size_t old_index = old_dofmap[cell_index][i];

      // Map back to original (and common) numbering for restricted space
      if (restriction)
      {
        const map_iterator it = restricted_dofs_inverse.find(old_index);
        dolfin_assert(it != restricted_dofs_inverse.end());
        old_index = it->second;
      }

      // Insert dof
      new_dofmap[cell_index][i] = old_to_new_dof_index[old_index];
    }
  }

  // Set new dof map
  dofmap._dofmap = new_dofmap;

  // Set ownership range
  dofmap._ownership_range = std::make_pair<std::size_t, std::size_t>(process_offset,
                                          process_offset + owned_dofs.size());

  log(TRACE, "Finished renumbering dofs for parallel dof map");
}
//-----------------------------------------------------------------------------
DofMapBuilder::set DofMapBuilder::compute_global_dofs(const DofMap& dofmap,
                                                      const Mesh& dolfin_mesh)
{
  // Wrap UFC dof map
  boost::shared_ptr<const ufc::dofmap> _dofmap(dofmap._ufc_dofmap.get(),
                                               NoDeleter());

  // Create UFCMesh
  const UFCMesh ufc_mesh(dolfin_mesh);

  // Compute global dof indices
  std::size_t offset = 0;
  set global_dof_indices;
  compute_global_dofs(global_dof_indices, offset, _dofmap, dolfin_mesh, ufc_mesh);

  return global_dof_indices;
}
//-----------------------------------------------------------------------------
void DofMapBuilder::compute_global_dofs(DofMapBuilder::set& global_dofs,
                                        std::size_t& offset,
                                        boost::shared_ptr<const ufc::dofmap> dofmap,
                                        const Mesh& dolfin_mesh, const UFCMesh& ufc_mesh)
{
  dolfin_assert(dofmap);
  const std::size_t D = dolfin_mesh.topology().dim();

  if (dofmap->num_sub_dofmaps() == 0)
  {
    // Check if dofmap is for global dofs
    bool global_dof = true;
    for (std::size_t d = 0; d <= D; ++d)
    {
      if (dofmap->needs_mesh_entities(d))
      {
        global_dof = false;
        break;
      }
    }

    if (global_dof)
    {
      // Check that we have just one dof
      if (dofmap->global_dimension() != 1)
      {
        dolfin_error("DofMapBuilder.cpp",
                     "compute global degrees of freedom",
                     "Global degree of freedom has dimension != 1");
      }

      boost::scoped_ptr<ufc::mesh> ufc_mesh(new ufc::mesh);
      boost::scoped_ptr<ufc::cell> ufc_cell(new ufc::cell);
      std::size_t dof = 0;
      dofmap->tabulate_dofs(&dof, *ufc_mesh, *ufc_cell);

      // Insert global dof index
      std::pair<DofMapBuilder::set::iterator, bool> ret = global_dofs.insert(dof + offset);
      if (!ret.second)
      {
        dolfin_error("DofMapBuilder.cpp",
                     "compute global degrees of freedom",
                     "Global degree of freedom already exists");
      }
    }
  }
  else
  {
    for (std::size_t i = 0; i < dofmap->num_sub_dofmaps(); ++i)
    {
      // Extract sub-dofmap and intialise
      boost::shared_ptr<ufc::dofmap> sub_dofmap(dofmap->create_sub_dofmap(i));
      DofMap::init_ufc_dofmap(*sub_dofmap, ufc_mesh, dolfin_mesh);

      compute_global_dofs(global_dofs, offset, sub_dofmap, dolfin_mesh,
                          ufc_mesh);

      // Get offset
      if (sub_dofmap->num_sub_dofmaps() == 0)
        offset += sub_dofmap->global_dimension();
    }
  }
}
//-----------------------------------------------------------------------------
void DofMapBuilder::extract_dof_pairs(const DofMap& dofmap, const Mesh& mesh, 
                                      periodic_map& _slave_master_map,
                                      std::map<std::size_t, boost::unordered_set<std::size_t> >& _master_processes)
{
  Timer t0("Extracting dof pairs");
  
  const std::size_t num_sub_dofmaps = dofmap._ufc_dofmap->num_sub_dofmaps();
  if (num_sub_dofmaps > 0)
  {
    // Call recursively for all sub_dofmaps
    std::vector<std::size_t> component(1);
    for (std::size_t i=0; i<num_sub_dofmaps; i++)
    {
      component[0] = i;
      DofMap* sub_dofmap = dofmap.extract_sub_dofmap(component, mesh);
      extract_dof_pairs(*sub_dofmap, mesh, _slave_master_map, _master_processes);
    }
    return;
  }
    
  // Get dimensions
  const std::size_t tdim = mesh.topology().dim();
  const std::size_t gdim = mesh.geometry().dim();
  
  // Arrays used for mapping coordinates
  std::vector<double> x(gdim);
  std::vector<double> y(gdim);
  std::vector<double> dx(gdim);    
  
  const std::size_t process_number = MPI::process_number();
  
  // Declare some variables used to hold information on each facet
  std::vector<unsigned int> facet_dofs(dofmap.num_facet_dofs());
  boost::multi_array<double, 2> facet_coors(boost::extents[dofmap.max_cell_dimension()][gdim]);
      
  // First send all relevant information on the slave facets to adjoining master.
  // Create a type to hold all info that will be sent. The info is:
  //    (periodic facet id, global slave dofs and coordinates of all slave dofs)
  typedef boost::tuples::tuple<std::size_t, std::vector<std::size_t>, std::vector<std::vector<double> > > facet_info_type;
  typedef std::vector<facet_info_type> facets_info_type;
  typedef std::map<std::size_t, facets_info_type> facet_info_map_type;    
  typedef std::map<std::size_t, std::vector<std::vector<double> > > coor_map_type;
    
  // Use a master_slave map for faster master search. Only the slave_master_map is stored
  periodic_map _current_master_slave_map;
  periodic_map _current_slave_master_map;
  
  // Run over periodic domains and build the global _slave_master_map
  for (std::size_t periodic_domain = 0; periodic_domain < mesh.num_periodic_domains(); periodic_domain++)
  {
    // Get periodic info
    facet_pair_type facet_pairs = mesh.get_periodic_facet_pairs(periodic_domain);
    dx = mesh.get_periodic_distance(periodic_domain);  // Distance between periodic domains
    const std::size_t num_periodic_faces = facet_pairs.size(); 
    
    // Map to hold all information being sent from slaves to masters
    facet_info_map_type facet_info_map;    
    
    // Communicating processes
    std::set<std::size_t> communicating_processors;

    // Run over periodic facets and collect all info that should be sent
    for (std::size_t i = 0; i < num_periodic_faces; i++)
    {   
      const std::size_t master_process = facet_pairs[i].first.second;
      const std::size_t slave_process = facet_pairs[i].second.second;
            
      if (master_process == process_number)
        communicating_processors.insert(slave_process);
      
      if (slave_process == process_number)
      {
        // Get dofs and dof-coordinates from slave facet
        const Facet facet(mesh, facet_pairs[i].second.first); 
        const Cell cell(mesh, facet.entities(tdim)[0]);
        const std::vector<DolfinIndex> global_dofs = dofmap.cell_dofs(cell.index());
        dofmap.tabulate_coordinates(facet_coors, cell);
        dofmap.tabulate_facet_dofs(&facet_dofs[0], cell.index(facet));
        communicating_processors.insert(master_process);
        
        std::vector<std::vector<double> > coors_of_dofs;    
        std::vector<std::size_t> dofs_on_facet;
        for (std::size_t k = 0; k < dofmap.num_facet_dofs(); k++)
        {
          std::copy(facet_coors[facet_dofs[k]].begin(),
                    facet_coors[facet_dofs[k]].end(), y.begin());
          coors_of_dofs.push_back(y);
          dofs_on_facet.push_back(global_dofs[facet_dofs[k]]);
        }
                
        // Put info in type used for communicating with master
        if (facet_info_map.find(master_process) == facet_info_map.end())
        {
          facet_info_type facet_info = facet_info_type(i, dofs_on_facet, coors_of_dofs);
          facets_info_type facets_info;
          facets_info.push_back(facet_info);
          facet_info_map[master_process] = facets_info;
        }
        else
          facet_info_map[master_process].push_back(facet_info_type(i, dofs_on_facet, coors_of_dofs));
      }      
    }  
    
    // Send slave info from all slaves to all masters     
    facet_info_map_type received_info;
    MPI::distribute(communicating_processors, facet_info_map, received_info);

    // Put info from slave facets into new variables
    coor_map_type coors_on_slave;
    vec_map slave_dofs;
    for (facet_info_map_type::const_iterator proc_it = received_info.begin(); 
             proc_it != received_info.end(); ++proc_it)
    {
      facets_info_type info_list = proc_it->second;
      for (std::size_t j = 0; j < info_list.size(); j++)
      {
        std::size_t i = info_list[j].get<0>();  // The periodic facet number
        slave_dofs[i] = info_list[j].get<1>();
        coors_on_slave[i] = info_list[j].get<2>();
      }
    }
    
    // Declare map used to hold global matching pairs of dofs on this process
    periodic_map matching_dofs;
    
    // Map from master dof to processes sharing it for one single periodic direction
    std::map<std::size_t, std::pair<std::size_t, std::size_t> > master_processes;
    
    // Run over periodic facets and locate matching dof pairs
    for (std::size_t i = 0; i < num_periodic_faces; i++)
    {   
      const std::size_t master_process = facet_pairs[i].first.second;
      const std::size_t slave_process = facet_pairs[i].second.second;
      
      // Compare only on master process
      if (master_process == process_number)
      {         
        // Get info from master facet: cell, dofs, coordinates
        const Facet facet(mesh, facet_pairs[i].first.first);
        const Cell cell(mesh, facet.entities(tdim)[0]);        
        const std::vector<DolfinIndex> global_dofs = dofmap.cell_dofs(cell.index());
        dofmap.tabulate_coordinates(facet_coors, cell);
        dofmap.tabulate_facet_dofs(&facet_dofs[0], cell.index(facet)); 
        
//         //////////////////////////////////////////////////////////////
//           // Faster search, but this is not really a timeconsuming process anyway...
//         if (dofmap.num_facet_dofs() == 0)
//         {
//           continue;
//         }
//         else if (dofmap.num_facet_dofs() == 1)
//         {
//           std::size_t master_dof = global_dofs[facet_dofs[0]];
//           std::size_t slave_dof = slave_dofs[i][0];
//           if (master_dof >= ownership_range.first && master_dof < ownership_range.second)
//             matching_dofs[master_dof] = slave_dof;
//         }
//         else
//         {
//           // Get global master dof and coordinates of first local dof
//           std::size_t master_dof = global_dofs[facet_dofs[0]];
//           std::copy(facet_coors[facet_dofs[0]].begin(),
//                     facet_coors[facet_dofs[0]].end(), x.begin());      
//           // Look for a match in coordinates of the first local slave dof
//           y = coors_on_slave[i][0];    
//           double error = 0.;
//           for(std::size_t l = 0; l < gdim; l++) 
//             error += std::abs(x[l] - y[l] + dx[l]);
//             
//           if (error < 1.0e-12)    // Match! Assuming the dofs are laid out in the same order 
//                                            // on the facet the remaining are simply copied without control
//           {  
//             for (std::size_t j = 0; j < dofmap.num_facet_dofs(); j++)
//             {
//               master_dof = global_dofs[facet_dofs[j]];
//               matching_dofs[master_dof] = slave_dofs[i][j];
//             }
//           }
//           else  // If local dofs 0/0 don't match the order must be opposite
//           {
//             for (std::size_t j = 0; j < dofmap.num_facet_dofs(); j++)
//             {
//               master_dof = global_dofs[facet_dofs[j]];
//               matching_dofs[master_dof] = slave_dofs[i][dofmap.num_facet_dofs()-j-1];
//             }
//           }
//         }
//         ////////////////////////////////////////////////////////
        
        // Match master and slave dofs and put pair in map
        for (std::size_t j = 0; j < dofmap.num_facet_dofs(); j++)
        {
          // Get global master dof and coordinates
          std::size_t master_dof = global_dofs[facet_dofs[j]];
         
          // Check new master_dofs only
          if (matching_dofs.find(master_dof) == matching_dofs.end())
          {
            std::copy(facet_coors[facet_dofs[j]].begin(),
                      facet_coors[facet_dofs[j]].end(), x.begin());

            for (std::size_t k = 0; k < dofmap.num_facet_dofs(); k++)
            {
              // Look for a match in coordinates
              y = coors_on_slave[i][k];                      
              double error = 0.;
              for(std::size_t l = 0; l < gdim; l++) 
                error += std::abs(x[l] - y[l] + dx[l]);
                
              if (error < 1.0e-12) // Match! Store master and slave in matching_dofs
              {  
                matching_dofs[master_dof] = slave_dofs[i][k];
                break;
              }
              if (k == dofmap.num_facet_dofs()-1)
                dolfin_error("DofMapBuilder.cpp",
                              "extracting dof pairs",
                              "Could not find a pair of matching degrees of freedom");
            }
          }
          // Store the processes that share the slave/master pair
          master_processes[master_dof] = std::make_pair(master_process, slave_process);
          
        }  // Finished on facet. Move to next periodic facet pair
      }                  
    }   // Finished all periodic pairs on periodic domain
    
    // At this point there should be a match between dofs in matching_dofs. 
    // Put the matching dof pairs on all processes    
    std::vector<periodic_map> all_dof_pairs;
    MPI::all_gather(matching_dofs, all_dof_pairs);
    
    // Store also on all processors the processes that share each master dof 
    std::vector<std::map<std::size_t, std::pair<std::size_t, std::size_t> > > all_process_pairs;
    MPI::all_gather(master_processes, all_process_pairs);
    
    // Add to the global _slave_master_map and _master_processes
    for (std::size_t i = 0; i < all_dof_pairs.size(); i++)
    {
      periodic_map matching_dofs = all_dof_pairs[i];
      std::map<std::size_t, std::pair<std::size_t, std::size_t> > master_processes = all_process_pairs[i];
      
      for (periodic_map_iterator it = matching_dofs.begin();
                                 it != matching_dofs.end(); ++it)
      {
        std::size_t master_dof = it->first; 
        std::size_t slave_dof = it->second;
                
        if (periodic_domain == 0)     // First periodic direction, just copy down
        {   
          _current_slave_master_map[slave_dof] = master_dof;
          _current_master_slave_map[master_dof] = slave_dof;          
          _master_processes[master_dof].insert(master_processes[master_dof].first);
          _master_processes[master_dof].insert(master_processes[master_dof].second);
        }
        else
        {
          // At this point we need to do something clever in case of more than one 
          // periodic direction. For example, a rectangular mesh with two periodic 
          // directions will have four corners that should be equal. In that case 
          // we will here end up with one master and three slaves of the same master. 
          // A 3D Cube with 8 corners should similarily have 7 slaves of the same master. 
          if (_current_slave_master_map.find(slave_dof) == _current_slave_master_map.end())
          {
            // If the slave does not exist, then simply add to maps. 
            _current_slave_master_map[slave_dof] = master_dof;
            _current_master_slave_map[master_dof] = slave_dof;
            _master_processes[master_dof].insert(master_processes[master_dof].first);
            _master_processes[master_dof].insert(master_processes[master_dof].second);
            
            // Need to check if this is a "corner dof" by checking 
            // whether the slave has been used as a master previously.
            if (_current_master_slave_map.find(slave_dof) != _current_master_slave_map.end())
            {
              // The slave dof has been previously used as master
              // Get the old slave of slave_dof 
              std::size_t old_slave = _current_master_slave_map[slave_dof];
              
              // Use latest master for previous slave as well
              _current_slave_master_map[old_slave] = master_dof;
              
              // slave_dof should no longer be used as a master.
              _current_master_slave_map.erase(slave_dof);
              
              // Get the processes that share slave_dof and add to the ultimate master
              _master_processes[master_dof].insert(_master_processes[slave_dof].begin(), _master_processes[slave_dof].end());
              _master_processes.erase(slave_dof);
            }
          }
          else // Corner dof. The slave_dof exists as slave from before
          {
            // Check if the master_dof has been used previously as a slave
            if (_current_slave_master_map.find(master_dof) != _current_slave_master_map.end())
            {
              // Get the dof that will be master for all corner dofs
              std::size_t ultimate_master = _current_slave_master_map[master_dof];
              
              // Get the previous master
              std::size_t old_master = _current_slave_master_map[slave_dof];
              
              // Use ultimate master for the current slave as well
              _current_slave_master_map[slave_dof] = ultimate_master; 
              
              // Put the processes that shared the old master in the ultimate master set
              _master_processes[ultimate_master].insert(_master_processes[old_master].begin(), _master_processes[old_master].end());
              
              // Update _current_master_slave_map
              _current_master_slave_map[ultimate_master] = slave_dof;
            }
          }
        }
      }
    }
  } // Finished with all periodic domains
  
  // Update the global _slave_master_map (the map for all sub_dofmaps)
  _slave_master_map.insert(_current_slave_master_map.begin(), _current_slave_master_map.end());
   
//     cout << "Map" << endl;
//     for (periodic_map_iterator it = _slave_master_map.begin();
//                                it != _slave_master_map.end(); ++it)
//     {
//       cout << "   " << it->first << " " << it->second << endl;
//     }
//     for (std::map<std::size_t, set>::iterator it = _master_processes.begin();
//                                     it != _master_processes.end(); ++it)
//     {
//       cout << " Master " << it->first << endl;
//       for (set_iterator sit = it->second.begin(); sit != it->second.end(); ++sit)
//          cout << " " << *sit;
//       cout << endl;
//     }    
}

void DofMapBuilder::periodic_modification(DofMap& dofmap, const Mesh& mesh, set& global_dofs)
{
  Timer t0("Periodic dofmap modification");
    
  periodic_map _slave_master_map;
  std::map<std::size_t, boost::unordered_set<std::size_t> > _master_processes;
  
  // Recursively extract a map from slaves to master dofs for all sub-dofmaps of dofmap.
  // Create also a map of the processes that share the master dofs.
  extract_dof_pairs(dofmap, mesh, _slave_master_map, _master_processes);

  // Store the global _slave_master_map
  dofmap._slave_master_map = _slave_master_map;

  // Get topological dimension
  const std::size_t tdim = mesh.topology().dim();  
  
  // Eliminate all slaves from the dofmap by placing the master in all locations 
  // where a slave is found. For efficiency first find all cells that could contain a slave.  
  set cells_with_slave;
  for (std::size_t periodic_domain = 0; periodic_domain < mesh.num_periodic_domains(); periodic_domain++)
  {
    // Get periodic facet-to-facet map
    facet_pair_type facet_pairs = mesh.get_periodic_facet_pairs(periodic_domain);
    
    for (std::size_t i = 0; i < facet_pairs.size(); i++)
    {   
      const std::size_t slave_process = facet_pairs[i].second.second;
      if (slave_process == MPI::process_number())
      {
        // Get all cells with vertex on the periodic facet.
        const Facet facet(mesh, facet_pairs[i].second.first); 
        const std::size_t* facet_vertices = facet.entities(0);
        if (tdim == 1) // Special treatment of 1D
        {
          const Cell cell(mesh, facet.entities(1)[0]);
          cells_with_slave.insert(cell.index());
        }
        else
        {
          for (std::size_t j = 0; j < facet.num_entities(0); j++)
          {
            const Vertex v(mesh, facet_vertices[j]);
            const std::size_t* vertex_cells = v.entities(tdim);          
            for (std::size_t k = 0; k < v.num_entities(tdim); k++)
              cells_with_slave.insert(vertex_cells[k]);
          }
        }
      }
    }
  }
  
  // Run over cells with potential slave and eliminate slaves from dofmap
  for (set_iterator it = cells_with_slave.begin();
                    it != cells_with_slave.end(); ++it)
  {
    const std::vector<DolfinIndex> global_dofs = dofmap.cell_dofs(*it);
    for (std::size_t j = 0; j < dofmap.max_cell_dimension(); j++)
    {
      const std::size_t dof = global_dofs[j];
      if (_slave_master_map.find(dof) != _slave_master_map.end())
      {
        dofmap._dofmap[*it][j] = _slave_master_map[dof]; // Switch slave for master
      }      
    }
  }
    
  // At this point the slaves should be completely removed from the dofmap
  // and the global dimension of the dofmap can be reduced.
  // To do this:
  //   1) Compute the total number of slaves that has been eliminated
  //   2) Renumber all UFC-numbering based dofs by subtracting current 
  //        dof-number with the number of eliminated slaves with a number 
  //        less than the current
  //   3) Recompute global_dimension (set _global_dimension)
  //   4) Renumber global_dofs and _master_processes
  
  // Get the keys of _slave_master_map for faster search (to avoid std::distance)
  std::vector<std::size_t> _all_slaves;
  for (periodic_map_iterator it = _slave_master_map.begin();
                             it != _slave_master_map.end(); ++it)
  {    
    _all_slaves.push_back(it->first);
  }
  
  // Compute the new global dimension of dofmap
  dofmap._global_dimension = dofmap._ufc_dofmap->global_dimension() - _slave_master_map.size();
  
  // Renumber all UFC-numbering based dofs due to deleted slave dofs
  // Could here alternatively create a map
  std::vector<std::size_t>::iterator it;  
  periodic_map_iterator pit;
  std::vector<std::vector<DolfinIndex> >::iterator cell_map;
  std::vector<DolfinIndex>::iterator dof;
  for (cell_map = dofmap._dofmap.begin(); cell_map != dofmap._dofmap.end(); ++cell_map)
  {
    for (dof = cell_map->begin(); dof != cell_map->end(); ++dof)
    {
      it = std::lower_bound(_all_slaves.begin(), _all_slaves.end(), *dof);
      *dof -= std::size_t(it - _all_slaves.begin());
//      pit = _slave_master_map.lower_bound(*dof);
//      *dof -= std::distance(_slave_master_map.begin(), pit); // slow
    }
  }
  
  // Renumber _master_processes and global_dofs
  std::map<std::size_t, boost::unordered_set<std::size_t> > new_master_processes;
  for (std::map<std::size_t, boost::unordered_set<std::size_t> >::iterator sit = _master_processes.begin();
                                            sit != _master_processes.end(); ++sit)
  {
    const std::size_t dof = sit->first;
    it = std::lower_bound(_all_slaves.begin(), _all_slaves.end(), dof);
    const std::size_t new_dof = dof - std::size_t(it - _all_slaves.begin());
    new_master_processes[new_dof] = sit->second;
  }
  dofmap._master_processes = new_master_processes;
  
  set new_global_dofs;
  for (set_iterator sit = global_dofs.begin(); sit != global_dofs.end(); ++sit)
  {
    it = std::lower_bound(_all_slaves.begin(), _all_slaves.end(), *sit);
    new_global_dofs.insert(*sit - std::size_t(it - _all_slaves.begin()));
  }
  global_dofs = new_global_dofs;  
}<|MERGE_RESOLUTION|>--- conflicted
+++ resolved
@@ -17,12 +17,8 @@
 //
 // Modified by Niclas Jansson 2009
 // Modified by Garth N. Wells 2010-2012
-<<<<<<< HEAD
 // Modified by Mikael Mortensen, 2012.
 // Modified by Joachim B Haga, 2012
-=======
-// Modified by Joachim B Haga 2012
->>>>>>> 5b049078
 //
 // First added:  2008-08-12
 // Last changed: 2012-12-12
@@ -92,10 +88,9 @@
     // Get container for cell dofs
     std::vector<dolfin::la_index>& cell_dofs = dofmap._dofmap[cell->index()];
     cell_dofs.resize(local_dim);
+
+    // Tabulate standard UFC dof map
     tmp_dofs.resize(local_dim);
-
-    // Tabulate standard UFC dof map
-    // Temporary fix until UFC supporte 64-bit integers
     dofmap._ufc_dofmap->tabulate_dofs(&tmp_dofs[0],
                                       ufc_mesh, ufc_cell);
     std::copy(tmp_dofs.begin(), tmp_dofs.end(), cell_dofs.begin());
@@ -131,8 +126,8 @@
     // Build set of global dofs
     set global_dofs = compute_global_dofs(dofmap, dolfin_mesh);
 
-    // Periodic modification of the UFC-numbered dofmap. 
-    // Computes slave-master map and eliminates slaves from dofmap. 
+    // Periodic modification of the UFC-numbered dofmap.
+    // Computes slave-master map and eliminates slaves from dofmap.
     // Computes processes that share master dofs. Recomputes _global_dimension
     if (dolfin_mesh.is_periodic())
       periodic_modification(dofmap, dolfin_mesh, global_dofs);
@@ -146,7 +141,7 @@
     set global_dofs;
     if (dolfin_mesh.is_periodic())
       periodic_modification(dofmap, dolfin_mesh, global_dofs);
-  
+
     if (reorder)
     {
       // Build graph
@@ -282,11 +277,11 @@
       }
     }
   }
-  
-  // Periodic contribution because the boundary between periodic domains 
+
+  // Periodic contribution because the boundary between periodic domains
   // is not captured by the interior_boundary of a BoundaryMesh
   std::map<std::size_t, boost::unordered_set<std::size_t> >::const_iterator map_it;
-  for (map_it = dofmap._master_processes.begin(); 
+  for (map_it = dofmap._master_processes.begin();
        map_it != dofmap._master_processes.end(); ++map_it)
   {
     std::size_t master_dof = map_it->first;
@@ -303,7 +298,7 @@
           send_buffer.push_back(dof_vote[master_dof]);
         }
       }
-    }         
+    }
   }
 
   // Decide ownership of shared dofs
@@ -677,12 +672,12 @@
   }
 }
 //-----------------------------------------------------------------------------
-void DofMapBuilder::extract_dof_pairs(const DofMap& dofmap, const Mesh& mesh, 
+void DofMapBuilder::extract_dof_pairs(const DofMap& dofmap, const Mesh& mesh,
                                       periodic_map& _slave_master_map,
                                       std::map<std::size_t, boost::unordered_set<std::size_t> >& _master_processes)
 {
   Timer t0("Extracting dof pairs");
-  
+
   const std::size_t num_sub_dofmaps = dofmap._ufc_dofmap->num_sub_dofmaps();
   if (num_sub_dofmaps > 0)
   {
@@ -696,68 +691,68 @@
     }
     return;
   }
-    
+
   // Get dimensions
   const std::size_t tdim = mesh.topology().dim();
   const std::size_t gdim = mesh.geometry().dim();
-  
+
   // Arrays used for mapping coordinates
   std::vector<double> x(gdim);
   std::vector<double> y(gdim);
-  std::vector<double> dx(gdim);    
-  
+  std::vector<double> dx(gdim);
+
   const std::size_t process_number = MPI::process_number();
-  
+
   // Declare some variables used to hold information on each facet
-  std::vector<unsigned int> facet_dofs(dofmap.num_facet_dofs());
+  std::vector<std::size_t> facet_dofs(dofmap.num_facet_dofs());
   boost::multi_array<double, 2> facet_coors(boost::extents[dofmap.max_cell_dimension()][gdim]);
-      
+
   // First send all relevant information on the slave facets to adjoining master.
   // Create a type to hold all info that will be sent. The info is:
   //    (periodic facet id, global slave dofs and coordinates of all slave dofs)
   typedef boost::tuples::tuple<std::size_t, std::vector<std::size_t>, std::vector<std::vector<double> > > facet_info_type;
   typedef std::vector<facet_info_type> facets_info_type;
-  typedef std::map<std::size_t, facets_info_type> facet_info_map_type;    
+  typedef std::map<std::size_t, facets_info_type> facet_info_map_type;
   typedef std::map<std::size_t, std::vector<std::vector<double> > > coor_map_type;
-    
+
   // Use a master_slave map for faster master search. Only the slave_master_map is stored
   periodic_map _current_master_slave_map;
   periodic_map _current_slave_master_map;
-  
+
   // Run over periodic domains and build the global _slave_master_map
   for (std::size_t periodic_domain = 0; periodic_domain < mesh.num_periodic_domains(); periodic_domain++)
   {
     // Get periodic info
     facet_pair_type facet_pairs = mesh.get_periodic_facet_pairs(periodic_domain);
     dx = mesh.get_periodic_distance(periodic_domain);  // Distance between periodic domains
-    const std::size_t num_periodic_faces = facet_pairs.size(); 
-    
+    const std::size_t num_periodic_faces = facet_pairs.size();
+
     // Map to hold all information being sent from slaves to masters
-    facet_info_map_type facet_info_map;    
-    
+    facet_info_map_type facet_info_map;
+
     // Communicating processes
     std::set<std::size_t> communicating_processors;
 
     // Run over periodic facets and collect all info that should be sent
     for (std::size_t i = 0; i < num_periodic_faces; i++)
-    {   
+    {
       const std::size_t master_process = facet_pairs[i].first.second;
       const std::size_t slave_process = facet_pairs[i].second.second;
-            
+
       if (master_process == process_number)
         communicating_processors.insert(slave_process);
-      
+
       if (slave_process == process_number)
       {
         // Get dofs and dof-coordinates from slave facet
-        const Facet facet(mesh, facet_pairs[i].second.first); 
+        const Facet facet(mesh, facet_pairs[i].second.first);
         const Cell cell(mesh, facet.entities(tdim)[0]);
-        const std::vector<DolfinIndex> global_dofs = dofmap.cell_dofs(cell.index());
+        const std::vector<dolfin::la_index> global_dofs = dofmap.cell_dofs(cell.index());
         dofmap.tabulate_coordinates(facet_coors, cell);
         dofmap.tabulate_facet_dofs(&facet_dofs[0], cell.index(facet));
         communicating_processors.insert(master_process);
-        
-        std::vector<std::vector<double> > coors_of_dofs;    
+
+        std::vector<std::vector<double> > coors_of_dofs;
         std::vector<std::size_t> dofs_on_facet;
         for (std::size_t k = 0; k < dofmap.num_facet_dofs(); k++)
         {
@@ -766,7 +761,7 @@
           coors_of_dofs.push_back(y);
           dofs_on_facet.push_back(global_dofs[facet_dofs[k]]);
         }
-                
+
         // Put info in type used for communicating with master
         if (facet_info_map.find(master_process) == facet_info_map.end())
         {
@@ -777,17 +772,17 @@
         }
         else
           facet_info_map[master_process].push_back(facet_info_type(i, dofs_on_facet, coors_of_dofs));
-      }      
-    }  
-    
-    // Send slave info from all slaves to all masters     
+      }
+    }
+
+    // Send slave info from all slaves to all masters
     facet_info_map_type received_info;
     MPI::distribute(communicating_processors, facet_info_map, received_info);
 
     // Put info from slave facets into new variables
     coor_map_type coors_on_slave;
     vec_map slave_dofs;
-    for (facet_info_map_type::const_iterator proc_it = received_info.begin(); 
+    for (facet_info_map_type::const_iterator proc_it = received_info.begin();
              proc_it != received_info.end(); ++proc_it)
     {
       facets_info_type info_list = proc_it->second;
@@ -798,29 +793,29 @@
         coors_on_slave[i] = info_list[j].get<2>();
       }
     }
-    
+
     // Declare map used to hold global matching pairs of dofs on this process
     periodic_map matching_dofs;
-    
+
     // Map from master dof to processes sharing it for one single periodic direction
     std::map<std::size_t, std::pair<std::size_t, std::size_t> > master_processes;
-    
+
     // Run over periodic facets and locate matching dof pairs
     for (std::size_t i = 0; i < num_periodic_faces; i++)
-    {   
+    {
       const std::size_t master_process = facet_pairs[i].first.second;
       const std::size_t slave_process = facet_pairs[i].second.second;
-      
+
       // Compare only on master process
       if (master_process == process_number)
-      {         
+      {
         // Get info from master facet: cell, dofs, coordinates
         const Facet facet(mesh, facet_pairs[i].first.first);
-        const Cell cell(mesh, facet.entities(tdim)[0]);        
-        const std::vector<DolfinIndex> global_dofs = dofmap.cell_dofs(cell.index());
+        const Cell cell(mesh, facet.entities(tdim)[0]);
+        const std::vector<dolfin::la_index> global_dofs = dofmap.cell_dofs(cell.index());
         dofmap.tabulate_coordinates(facet_coors, cell);
-        dofmap.tabulate_facet_dofs(&facet_dofs[0], cell.index(facet)); 
-        
+        dofmap.tabulate_facet_dofs(&facet_dofs[0], cell.index(facet));
+
 //         //////////////////////////////////////////////////////////////
 //           // Faster search, but this is not really a timeconsuming process anyway...
 //         if (dofmap.num_facet_dofs() == 0)
@@ -839,16 +834,16 @@
 //           // Get global master dof and coordinates of first local dof
 //           std::size_t master_dof = global_dofs[facet_dofs[0]];
 //           std::copy(facet_coors[facet_dofs[0]].begin(),
-//                     facet_coors[facet_dofs[0]].end(), x.begin());      
+//                     facet_coors[facet_dofs[0]].end(), x.begin());
 //           // Look for a match in coordinates of the first local slave dof
-//           y = coors_on_slave[i][0];    
+//           y = coors_on_slave[i][0];
 //           double error = 0.;
-//           for(std::size_t l = 0; l < gdim; l++) 
+//           for(std::size_t l = 0; l < gdim; l++)
 //             error += std::abs(x[l] - y[l] + dx[l]);
-//             
-//           if (error < 1.0e-12)    // Match! Assuming the dofs are laid out in the same order 
+//
+//           if (error < 1.0e-12)    // Match! Assuming the dofs are laid out in the same order
 //                                            // on the facet the remaining are simply copied without control
-//           {  
+//           {
 //             for (std::size_t j = 0; j < dofmap.num_facet_dofs(); j++)
 //             {
 //               master_dof = global_dofs[facet_dofs[j]];
@@ -865,13 +860,13 @@
 //           }
 //         }
 //         ////////////////////////////////////////////////////////
-        
+
         // Match master and slave dofs and put pair in map
         for (std::size_t j = 0; j < dofmap.num_facet_dofs(); j++)
         {
           // Get global master dof and coordinates
           std::size_t master_dof = global_dofs[facet_dofs[j]];
-         
+
           // Check new master_dofs only
           if (matching_dofs.find(master_dof) == matching_dofs.end())
           {
@@ -881,13 +876,13 @@
             for (std::size_t k = 0; k < dofmap.num_facet_dofs(); k++)
             {
               // Look for a match in coordinates
-              y = coors_on_slave[i][k];                      
+              y = coors_on_slave[i][k];
               double error = 0.;
-              for(std::size_t l = 0; l < gdim; l++) 
+              for(std::size_t l = 0; l < gdim; l++)
                 error += std::abs(x[l] - y[l] + dx[l]);
-                
+
               if (error < 1.0e-12) // Match! Store master and slave in matching_dofs
-              {  
+              {
                 matching_dofs[master_dof] = slave_dofs[i][k];
                 break;
               }
@@ -899,68 +894,68 @@
           }
           // Store the processes that share the slave/master pair
           master_processes[master_dof] = std::make_pair(master_process, slave_process);
-          
+
         }  // Finished on facet. Move to next periodic facet pair
-      }                  
+      }
     }   // Finished all periodic pairs on periodic domain
-    
-    // At this point there should be a match between dofs in matching_dofs. 
-    // Put the matching dof pairs on all processes    
+
+    // At this point there should be a match between dofs in matching_dofs.
+    // Put the matching dof pairs on all processes
     std::vector<periodic_map> all_dof_pairs;
     MPI::all_gather(matching_dofs, all_dof_pairs);
-    
-    // Store also on all processors the processes that share each master dof 
+
+    // Store also on all processors the processes that share each master dof
     std::vector<std::map<std::size_t, std::pair<std::size_t, std::size_t> > > all_process_pairs;
     MPI::all_gather(master_processes, all_process_pairs);
-    
+
     // Add to the global _slave_master_map and _master_processes
     for (std::size_t i = 0; i < all_dof_pairs.size(); i++)
     {
       periodic_map matching_dofs = all_dof_pairs[i];
       std::map<std::size_t, std::pair<std::size_t, std::size_t> > master_processes = all_process_pairs[i];
-      
+
       for (periodic_map_iterator it = matching_dofs.begin();
                                  it != matching_dofs.end(); ++it)
       {
-        std::size_t master_dof = it->first; 
+        std::size_t master_dof = it->first;
         std::size_t slave_dof = it->second;
-                
+
         if (periodic_domain == 0)     // First periodic direction, just copy down
-        {   
+        {
           _current_slave_master_map[slave_dof] = master_dof;
-          _current_master_slave_map[master_dof] = slave_dof;          
+          _current_master_slave_map[master_dof] = slave_dof;
           _master_processes[master_dof].insert(master_processes[master_dof].first);
           _master_processes[master_dof].insert(master_processes[master_dof].second);
         }
         else
         {
-          // At this point we need to do something clever in case of more than one 
-          // periodic direction. For example, a rectangular mesh with two periodic 
-          // directions will have four corners that should be equal. In that case 
-          // we will here end up with one master and three slaves of the same master. 
-          // A 3D Cube with 8 corners should similarily have 7 slaves of the same master. 
+          // At this point we need to do something clever in case of more than one
+          // periodic direction. For example, a rectangular mesh with two periodic
+          // directions will have four corners that should be equal. In that case
+          // we will here end up with one master and three slaves of the same master.
+          // A 3D Cube with 8 corners should similarily have 7 slaves of the same master.
           if (_current_slave_master_map.find(slave_dof) == _current_slave_master_map.end())
           {
-            // If the slave does not exist, then simply add to maps. 
+            // If the slave does not exist, then simply add to maps.
             _current_slave_master_map[slave_dof] = master_dof;
             _current_master_slave_map[master_dof] = slave_dof;
             _master_processes[master_dof].insert(master_processes[master_dof].first);
             _master_processes[master_dof].insert(master_processes[master_dof].second);
-            
-            // Need to check if this is a "corner dof" by checking 
+
+            // Need to check if this is a "corner dof" by checking
             // whether the slave has been used as a master previously.
             if (_current_master_slave_map.find(slave_dof) != _current_master_slave_map.end())
             {
               // The slave dof has been previously used as master
-              // Get the old slave of slave_dof 
+              // Get the old slave of slave_dof
               std::size_t old_slave = _current_master_slave_map[slave_dof];
-              
+
               // Use latest master for previous slave as well
               _current_slave_master_map[old_slave] = master_dof;
-              
+
               // slave_dof should no longer be used as a master.
               _current_master_slave_map.erase(slave_dof);
-              
+
               // Get the processes that share slave_dof and add to the ultimate master
               _master_processes[master_dof].insert(_master_processes[slave_dof].begin(), _master_processes[slave_dof].end());
               _master_processes.erase(slave_dof);
@@ -973,16 +968,16 @@
             {
               // Get the dof that will be master for all corner dofs
               std::size_t ultimate_master = _current_slave_master_map[master_dof];
-              
+
               // Get the previous master
               std::size_t old_master = _current_slave_master_map[slave_dof];
-              
+
               // Use ultimate master for the current slave as well
-              _current_slave_master_map[slave_dof] = ultimate_master; 
-              
+              _current_slave_master_map[slave_dof] = ultimate_master;
+
               // Put the processes that shared the old master in the ultimate master set
               _master_processes[ultimate_master].insert(_master_processes[old_master].begin(), _master_processes[old_master].end());
-              
+
               // Update _current_master_slave_map
               _current_master_slave_map[ultimate_master] = slave_dof;
             }
@@ -991,10 +986,10 @@
       }
     }
   } // Finished with all periodic domains
-  
+
   // Update the global _slave_master_map (the map for all sub_dofmaps)
   _slave_master_map.insert(_current_slave_master_map.begin(), _current_slave_master_map.end());
-   
+
 //     cout << "Map" << endl;
 //     for (periodic_map_iterator it = _slave_master_map.begin();
 //                                it != _slave_master_map.end(); ++it)
@@ -1008,16 +1003,16 @@
 //       for (set_iterator sit = it->second.begin(); sit != it->second.end(); ++sit)
 //          cout << " " << *sit;
 //       cout << endl;
-//     }    
+//     }
 }
 
 void DofMapBuilder::periodic_modification(DofMap& dofmap, const Mesh& mesh, set& global_dofs)
 {
   Timer t0("Periodic dofmap modification");
-    
+
   periodic_map _slave_master_map;
   std::map<std::size_t, boost::unordered_set<std::size_t> > _master_processes;
-  
+
   // Recursively extract a map from slaves to master dofs for all sub-dofmaps of dofmap.
   // Create also a map of the processes that share the master dofs.
   extract_dof_pairs(dofmap, mesh, _slave_master_map, _master_processes);
@@ -1026,23 +1021,23 @@
   dofmap._slave_master_map = _slave_master_map;
 
   // Get topological dimension
-  const std::size_t tdim = mesh.topology().dim();  
-  
-  // Eliminate all slaves from the dofmap by placing the master in all locations 
-  // where a slave is found. For efficiency first find all cells that could contain a slave.  
+  const std::size_t tdim = mesh.topology().dim();
+
+  // Eliminate all slaves from the dofmap by placing the master in all locations
+  // where a slave is found. For efficiency first find all cells that could contain a slave.
   set cells_with_slave;
   for (std::size_t periodic_domain = 0; periodic_domain < mesh.num_periodic_domains(); periodic_domain++)
   {
     // Get periodic facet-to-facet map
     facet_pair_type facet_pairs = mesh.get_periodic_facet_pairs(periodic_domain);
-    
+
     for (std::size_t i = 0; i < facet_pairs.size(); i++)
-    {   
+    {
       const std::size_t slave_process = facet_pairs[i].second.second;
       if (slave_process == MPI::process_number())
       {
         // Get all cells with vertex on the periodic facet.
-        const Facet facet(mesh, facet_pairs[i].second.first); 
+        const Facet facet(mesh, facet_pairs[i].second.first);
         const std::size_t* facet_vertices = facet.entities(0);
         if (tdim == 1) // Special treatment of 1D
         {
@@ -1054,7 +1049,7 @@
           for (std::size_t j = 0; j < facet.num_entities(0); j++)
           {
             const Vertex v(mesh, facet_vertices[j]);
-            const std::size_t* vertex_cells = v.entities(tdim);          
+            const std::size_t* vertex_cells = v.entities(tdim);
             for (std::size_t k = 0; k < v.num_entities(tdim); k++)
               cells_with_slave.insert(vertex_cells[k]);
           }
@@ -1062,49 +1057,49 @@
       }
     }
   }
-  
+
   // Run over cells with potential slave and eliminate slaves from dofmap
   for (set_iterator it = cells_with_slave.begin();
                     it != cells_with_slave.end(); ++it)
   {
-    const std::vector<DolfinIndex> global_dofs = dofmap.cell_dofs(*it);
+    const std::vector<dolfin::la_index> global_dofs = dofmap.cell_dofs(*it);
     for (std::size_t j = 0; j < dofmap.max_cell_dimension(); j++)
     {
       const std::size_t dof = global_dofs[j];
       if (_slave_master_map.find(dof) != _slave_master_map.end())
       {
         dofmap._dofmap[*it][j] = _slave_master_map[dof]; // Switch slave for master
-      }      
-    }
-  }
-    
+      }
+    }
+  }
+
   // At this point the slaves should be completely removed from the dofmap
   // and the global dimension of the dofmap can be reduced.
   // To do this:
   //   1) Compute the total number of slaves that has been eliminated
-  //   2) Renumber all UFC-numbering based dofs by subtracting current 
-  //        dof-number with the number of eliminated slaves with a number 
+  //   2) Renumber all UFC-numbering based dofs by subtracting current
+  //        dof-number with the number of eliminated slaves with a number
   //        less than the current
   //   3) Recompute global_dimension (set _global_dimension)
   //   4) Renumber global_dofs and _master_processes
-  
+
   // Get the keys of _slave_master_map for faster search (to avoid std::distance)
   std::vector<std::size_t> _all_slaves;
   for (periodic_map_iterator it = _slave_master_map.begin();
                              it != _slave_master_map.end(); ++it)
-  {    
+  {
     _all_slaves.push_back(it->first);
   }
-  
+
   // Compute the new global dimension of dofmap
   dofmap._global_dimension = dofmap._ufc_dofmap->global_dimension() - _slave_master_map.size();
-  
+
   // Renumber all UFC-numbering based dofs due to deleted slave dofs
   // Could here alternatively create a map
-  std::vector<std::size_t>::iterator it;  
+  std::vector<std::size_t>::iterator it;
   periodic_map_iterator pit;
-  std::vector<std::vector<DolfinIndex> >::iterator cell_map;
-  std::vector<DolfinIndex>::iterator dof;
+  std::vector<std::vector<dolfin::la_index> >::iterator cell_map;
+  std::vector<dolfin::la_index>::iterator dof;
   for (cell_map = dofmap._dofmap.begin(); cell_map != dofmap._dofmap.end(); ++cell_map)
   {
     for (dof = cell_map->begin(); dof != cell_map->end(); ++dof)
@@ -1115,7 +1110,7 @@
 //      *dof -= std::distance(_slave_master_map.begin(), pit); // slow
     }
   }
-  
+
   // Renumber _master_processes and global_dofs
   std::map<std::size_t, boost::unordered_set<std::size_t> > new_master_processes;
   for (std::map<std::size_t, boost::unordered_set<std::size_t> >::iterator sit = _master_processes.begin();
@@ -1127,12 +1122,12 @@
     new_master_processes[new_dof] = sit->second;
   }
   dofmap._master_processes = new_master_processes;
-  
+
   set new_global_dofs;
   for (set_iterator sit = global_dofs.begin(); sit != global_dofs.end(); ++sit)
   {
     it = std::lower_bound(_all_slaves.begin(), _all_slaves.end(), *sit);
     new_global_dofs.insert(*sit - std::size_t(it - _all_slaves.begin()));
   }
-  global_dofs = new_global_dofs;  
+  global_dofs = new_global_dofs;
 }