// Copyright (C) 2010 Garth N. Wells
//
// This file is part of DOLFIN.
//
// DOLFIN is free software: you can redistribute it and/or modify
// it under the terms of the GNU Lesser General Public License as published by
// the Free Software Foundation, either version 3 of the License, or
// (at your option) any later version.
//
// DOLFIN is distributed in the hope that it will be useful,
// but WITHOUT ANY WARRANTY; without even the implied warranty of
// MERCHANTABILITY or FITNESS FOR A PARTICULAR PURPOSE. See the
// GNU Lesser General Public License for more details.
//
// You should have received a copy of the GNU Lesser General Public License
// along with DOLFIN. If not, see <http://www.gnu.org/licenses/>.
//
// Modified by Chris Richardson, 2012
//
// First added:  2010-02-19
// Last changed: 2012-11-23

#include <algorithm>
#include <numeric>
#include <set>
#include <vector>
#include <boost/unordered_set.hpp>
#include <boost/unordered_map.hpp>

#include <dolfin/log/log.h>
#include <dolfin/common/types.h>
#include <dolfin/common/MPI.h>
#include <dolfin/common/Timer.h>
#include <dolfin/fem/GenericDofMap.h>
#include <dolfin/mesh/Cell.h>
#include <dolfin/mesh/LocalMeshData.h>
#include <dolfin/mesh/MeshEntityIterator.h>
#include <dolfin/mesh/Vertex.h>
#include "GraphBuilder.h"

using namespace dolfin;

//-----------------------------------------------------------------------------
Graph GraphBuilder::local_graph(const Mesh& mesh, const GenericDofMap& dofmap0,
                                                  const GenericDofMap& dofmap1)
{
  // Create empty graph
  const std::size_t n = dofmap0.global_dimension();
  Graph graph(n);

  /*
  // Build graph
  for (CellIterator cell(mesh); !cell.end(); ++cell)
  {
    const std::vector<std::size_t>& dofs0 = dofmap0.cell_dofs(cell->index());
    const std::vector<std::size_t>& dofs1 = dofmap1.cell_dofs(cell->index());

    std::vector<std::size_t>::const_iterator node;
    for (node = dofs0.begin(); node != dofs0.end(); ++node)
      graph[*node].insert(dofs1.begin(), dofs1.end());
  }
  */

  // Build graph
  for (CellIterator cell(mesh); !cell.end(); ++cell)
  {
    const std::vector<DolfinIndex>& dofs0 = dofmap0.cell_dofs(cell->index());
    const std::vector<DolfinIndex>& dofs1 = dofmap1.cell_dofs(cell->index());

    std::vector<DolfinIndex>::const_iterator node;
    for (node = dofs0.begin(); node != dofs0.end(); ++node)
      graph[*node].insert(dofs1.begin(), dofs1.end());
  }

  return graph;
}
//-----------------------------------------------------------------------------
Graph GraphBuilder::local_graph(const Mesh& mesh,
                                const std::vector<std::size_t>& coloring_type)
{
  // Check coloring type
  dolfin_assert(coloring_type.size() >= 2);
  dolfin_assert(coloring_type.front() == coloring_type.back());

  // Create graph
  const std::size_t num_verticies = mesh.num_entities(coloring_type[0]);
  Graph graph(num_verticies);

  // Build graph
  for (MeshEntityIterator vertex_entity(mesh, coloring_type[0]); !vertex_entity.end(); ++vertex_entity)
  {
    boost::unordered_set<std::size_t> entity_list0;
    boost::unordered_set<std::size_t> entity_list1;
    entity_list0.insert(vertex_entity->index());

    // Build list of entities, moving between levels
    for (std::size_t level = 1; level < coloring_type.size(); ++level)
    {
      for (boost::unordered_set<std::size_t>::const_iterator entity_index = entity_list0.begin(); entity_index != entity_list0.end(); ++entity_index)
      {
        const MeshEntity entity(mesh, coloring_type[level -1], *entity_index);
        for (MeshEntityIterator neighbor(entity, coloring_type[level]); !neighbor.end(); ++neighbor)
          entity_list1.insert(neighbor->index());
      }
      entity_list0 = entity_list1;
      entity_list1.clear();
    }

    // Add edges to graph
    const std::size_t vertex_entity_index = vertex_entity->index();
    graph[vertex_entity_index].insert(entity_list0.begin(), entity_list0.end());
  }

  return graph;
}
//-----------------------------------------------------------------------------
Graph GraphBuilder::local_graph(const Mesh& mesh,
                                std::size_t dim0, std::size_t dim1)
{
  // Create graph
  const std::size_t num_verticies = mesh.num_entities(dim0);
  Graph graph(num_verticies);

  // Build graph
  for (MeshEntityIterator colored_entity(mesh, dim0); !colored_entity.end(); ++colored_entity)
  {
    const std::size_t colored_entity_index = colored_entity->index();
    for (MeshEntityIterator entity(*colored_entity, dim1); !entity.end(); ++entity)
    {
      for (MeshEntityIterator neighbor(*entity, dim0); !neighbor.end(); ++neighbor)
        graph[colored_entity_index].insert(neighbor->index());
    }
  }

  return graph;
}
//-----------------------------------------------------------------------------
BoostBidirectionalGraph GraphBuilder::local_boost_graph(const Mesh& mesh,
                                const std::vector<std::size_t>& coloring_type)
{
  // Check coloring type
  dolfin_assert(coloring_type.size() >= 2);
  dolfin_assert(coloring_type.front() == coloring_type.back());

  // Create graph
  const std::size_t num_verticies = mesh.num_entities(coloring_type[0]);
  BoostBidirectionalGraph graph(num_verticies);

  // Build graph
  for (MeshEntityIterator vertex_entity(mesh, coloring_type[0]); !vertex_entity.end(); ++vertex_entity)
  {
    boost::unordered_set<std::size_t> entity_list0;
    boost::unordered_set<std::size_t> entity_list1;
    entity_list0.insert(vertex_entity->index());

    // Build list of entities, moving between levels
    boost::unordered_set<std::size_t>::const_iterator entity_index;
    for (std::size_t level = 1; level < coloring_type.size(); ++level)
    {
      for (entity_index = entity_list0.begin(); entity_index != entity_list0.end(); ++entity_index)
      {
        const MeshEntity entity(mesh, coloring_type[level -1], *entity_index);
        for (MeshEntityIterator neighbor(entity, coloring_type[level]); !neighbor.end(); ++neighbor)
          entity_list1.insert(neighbor->index());
      }
      entity_list0 = entity_list1;
      entity_list1.clear();
    }

    // Add edges to graph
    const std::size_t vertex_entity_index = vertex_entity->index();
    for (entity_index = entity_list0.begin(); entity_index != entity_list0.end(); ++entity_index)
      boost::add_edge(vertex_entity_index, *entity_index, graph);
  }

  return graph;
}
//-----------------------------------------------------------------------------
BoostBidirectionalGraph GraphBuilder::local_boost_graph(const Mesh& mesh,
                                           std::size_t dim0, std::size_t dim1)
{
  // Create graph
  const std::size_t num_verticies = mesh.num_entities(dim0);
  BoostBidirectionalGraph graph(num_verticies);

  // Build graph
  for (MeshEntityIterator colored_entity(mesh, dim0); !colored_entity.end(); ++colored_entity)
  {
    const std::size_t colored_entity_index = colored_entity->index();
    for (MeshEntityIterator entity(*colored_entity, dim1); !entity.end(); ++entity)
    {
      for (MeshEntityIterator neighbor(*entity, dim0); !neighbor.end(); ++neighbor)
        boost::add_edge(colored_entity_index, neighbor->index(), graph);
    }
  }

  return graph;
}

//-----------------------------------------------------------------------------
void GraphBuilder::compute_dual_graph_orig(const LocalMeshData& mesh_data,
                                std::vector<std::set<std::size_t> >& local_graph,
                                std::set<std::size_t>& ghost_vertices)
{
  Timer timer("Compute dual graph [original]");

  const std::size_t num_mpi_procs = MPI::num_processes();

  // List of cell vertices
  const boost::multi_array<std::size_t, 2>& cell_vertices = mesh_data.cell_vertices;

  const std::size_t num_local_cells    = mesh_data.global_cell_indices.size();
<<<<<<< HEAD
  const uint topological_dim    = mesh_data.tdim;
  const uint num_facet_vertices = topological_dim;
  const uint num_cell_vertices  = topological_dim + 1;
  const uint num_cell_facets  = topological_dim + 1;
=======
  const std::size_t topological_dim    = mesh_data.tdim;
  const std::size_t num_cell_facets    = topological_dim + 1;
  const std::size_t num_facet_vertices = topological_dim;
  const std::size_t num_cell_vertices  = topological_dim + 1;
>>>>>>> fb5f43c9

  // Resize graph (cell are graph vertices, cell-cell connections are graph edges)
  local_graph.resize(num_local_cells);

  // Get number of cells on each process
  std::vector<std::size_t> cells_per_process;
  MPI::all_gather(num_local_cells, cells_per_process);

  // Compute offset for going from local to (internal) global numbering
  std::vector<std::size_t> process_offsets(num_mpi_procs);
  for (std::size_t i = 0; i < num_mpi_procs; ++i)
    process_offsets[i] = std::accumulate(cells_per_process.begin(), cells_per_process.begin() + i, 0);
  const std::size_t process_offset = process_offsets[MPI::process_number()];

  // Compute local edges (cell-cell connections) using global (internal) numbering
  cout << "Compute local cell-cell connections" << endl;

  compute_connectivity_orig(cell_vertices, num_cell_facets, process_offset, local_graph);
  cout << "Finished computing local cell-cell connections" << endl;

  //-----------------------------------------------
  // The rest only applies when running in parallel
  //-----------------------------------------------

  // Determine candidate ghost cells (graph ghost vertices)
  info("Preparing data to to send off-process.");

  std::vector<std::size_t> local_boundary_cells;
  for (std::size_t i = 0; i < num_local_cells; ++i)
  {
    dolfin_assert(i < local_graph.size());
    if (local_graph[i].size() != num_cell_facets)
      local_boundary_cells.push_back(i);
  }
  cout << "Local boundary cells = " << local_boundary_cells.size() << endl;

  // Get number of possible ghost cells coming from each process
  std::vector<std::size_t> boundary_cells_per_process;
  const std::size_t local_boundary_cells_size = local_boundary_cells.size();
  MPI::all_gather(local_boundary_cells_size, boundary_cells_per_process);

  // Pack local data for candidate ghost cells (global cell index and vertices)
  std::vector<std::size_t> connected_cell_data;
  for (std::size_t i = 0; i < local_boundary_cells.size(); ++i)
  {
    // Global (internal) cell index
    connected_cell_data.push_back(local_boundary_cells[i] + process_offset);

    // Candidate cell vertices
    boost::multi_array<std::size_t, 2>::const_subarray<1>::type vertices = cell_vertices[local_boundary_cells[i]];
    for (std::size_t j = 0; j < num_cell_vertices; ++j)
      connected_cell_data.push_back(vertices[j]);
  }

  // Prepare package to send (do not send data belonging to this process)
  std::vector<std::size_t> destinations;
  std::vector<std::size_t> send_data;
  for (std::size_t i = 0; i < num_mpi_procs; ++i)
  {
    if (i != MPI::process_number())
    {
      send_data.insert(send_data.end(), connected_cell_data.begin(),
                           connected_cell_data.end());
      destinations.insert(destinations.end(), connected_cell_data.size(), i);
    }
  }

  // Set number of candidate ghost cells on this process to zero
  // (not communicated to self)
  boundary_cells_per_process[MPI::process_number()] = 0;

  // FIXME: Make the communication cleverer and more scalable. Send to
  // one process at a time, and remove cells when it is know that all
  // neighbors have been found.
 
  // Distribute data to all processes
  std::vector<std::size_t> received_data;
  std::vector<std::size_t> sources;
  MPI::distribute(send_data, destinations, received_data, sources);

  // Data structures for unpacking data
  std::vector<std::vector<std::vector<std::size_t> > > candidate_ghost_cell_vertices(num_mpi_procs);
  std::vector<std::vector<std::size_t> > candidate_ghost_cell_global_indices(num_mpi_procs);

  std::size_t _offset = 0;
  for (std::size_t i = 0; i < num_mpi_procs - 1; ++i)
  {
    // Check if there is data to unpack
    if (_offset >= sources.size())
      break;

    const std::size_t p = sources[_offset];
    dolfin_assert(p < boundary_cells_per_process.size());
    const std::size_t data_length = (num_cell_vertices + 1)*boundary_cells_per_process[p];

    std::vector<std::size_t>& _global_cell_indices         = candidate_ghost_cell_global_indices[p];
    std::vector<std::vector<std::size_t> >& _cell_vertices = candidate_ghost_cell_vertices[p];

    // Loop over data for each cell
    for (std::size_t j = _offset; j < _offset + data_length; j += num_cell_vertices + 1)
    {
      dolfin_assert(sources[j] == p);

      // Get cell global index
      _global_cell_indices.push_back(received_data[j]);

      // Get cell vertices
      std::vector<std::size_t> vertices;
      for (std::size_t k = 0; k < num_cell_vertices; ++k)
        vertices.push_back(received_data[(j + 1) + k]);
      _cell_vertices.push_back(vertices);
    }

    // Update offset
    _offset += data_length;
  }

  // Add off-process (ghost) edges (cell-cell) connections to graph
  info("Compute graph ghost edges.");
  std::set<std::size_t> ghost_cell_global_indices;
  for (std::size_t i = 0; i < candidate_ghost_cell_vertices.size(); ++i)
  {
    compute_ghost_connectivity(cell_vertices, local_boundary_cells,
                               candidate_ghost_cell_vertices[i],
                               candidate_ghost_cell_global_indices[i],
                               num_facet_vertices,
                               local_graph, ghost_cell_global_indices);
  }
  ghost_vertices = ghost_cell_global_indices;
  info("Finish compute graph ghost edges.");;
}

//-----------------------------------------------------------------------------

void GraphBuilder::compute_dual_graph(const LocalMeshData& mesh_data,
                                      std::vector<std::set<std::size_t> >& local_graph,
                                      std::set<std::size_t>& ghost_vertices)
{
  Timer timer("Compute dual graph [new]");

  // List of cell vertices
  const boost::multi_array<std::size_t, 2>& cell_vertices = mesh_data.cell_vertices;
  const std::size_t num_local_cells    = mesh_data.global_cell_indices.size();
  const uint num_vertices_per_cell = mesh_data.num_vertices_per_cell;
  
  dolfin_assert(num_local_cells == cell_vertices.shape()[0]);
  dolfin_assert(num_vertices_per_cell == cell_vertices.shape()[1]);

  local_graph.resize(num_local_cells);

  const std::size_t offset = MPI::global_offset(num_local_cells, true);

  // Compute local edges (cell-cell connections) using global (internal) numbering

  double tt = time();

  // create mapping from facets(vector) to cells
  // FIXME: potential speedup by using a hash directly for the map key instead of vector
  typedef boost::unordered_map<std::vector<std::size_t>, std::size_t> vectormap;
  vectormap facet_cell;  

  // Iterate over all cells
  for (std::size_t i = 0; i < num_local_cells; ++i)
  {
    // Iterate over facets in cell
    for(uint j = 0; j < num_vertices_per_cell; ++j)
    {
      // create a set of vertices representing a facet,
      std::vector<std::size_t> facet(cell_vertices[i].begin(), cell_vertices[i].end());
      facet.erase(facet.begin() + j);
      // sort into order, so map indexing will be consistent
      std::sort(facet.begin(), facet.end());

      const vectormap::iterator join_cell = facet_cell.find(facet);
      // If facet not found in map, insert facet->cell into map
      if(join_cell == facet_cell.end())
        facet_cell[facet] = i;
      else
      {
        // Already in map. Connect cells and delete from map.
        local_graph[i].insert(join_cell->second + offset);
        local_graph[join_cell->second].insert(i + offset);
        facet_cell.erase(join_cell);
      }
    }
  }

  // facet_cell map now only contains facets->cells with edge facets
  // either interprocess or external boundaries

  // FIXME: separate here into two functions

  // For parallel only, deal with ghosts

  // Copy to another map and re-label cells with offset
  vectormap othermap(facet_cell);
  for(vectormap::iterator other_cell = othermap.begin(); other_cell != othermap.end(); ++other_cell)
  {
    other_cell->second += offset;
  }

  const uint num_processes = MPI::num_processes();
  const uint process_number = MPI::process_number();
    
  ghost_vertices.clear();

  // create MPI ring
  const int source = (num_processes + process_number - 1)%num_processes;
  const int dest   = (process_number + 1)%num_processes;

  // FIXME: better way to send boost::unordered_map between processes - could use std::map instead
  // boost cannot serialise unordered_map, so convert to a vector here
  std::vector<std::pair<std::vector<std::size_t>, size_t> > map_data;

  // repeat (n-1) times, to go round ring
  for(uint i = 0; i < (num_processes - 1); ++i)
  {
    // FIXME: improve memory management
    // Shift data to next process
    map_data.resize(othermap.size());
    std::copy(othermap.begin(), othermap.end(), map_data.begin());
    MPI::send_recv(map_data, dest, map_data, source);
    othermap.clear();
    othermap.insert(map_data.begin(), map_data.end());

    const uint mapsize = MPI::sum(othermap.size());
    if(process_number == 0)
      std::cout << "t=" << (time() - tt) << ", iteration: " << i << ", map size = " << mapsize << std::endl;

    // Go through local facets, looking for a matching facet in othermap
    for(vectormap::iterator fcell = facet_cell.begin(); fcell != facet_cell.end(); ++fcell)
    {
      vectormap::iterator join_cell = othermap.find(fcell->first);
      if(join_cell != othermap.end())
      {
        //found neighbours, insert into local_graph and delete facets from both maps
        local_graph[fcell->second].insert(join_cell->second);
        ghost_vertices.insert(join_cell->second);
        facet_cell.erase(fcell);
        othermap.erase(join_cell);
      }
    }
  }

  // remaining facets are exterior boundary - could be useful

  const std::size_t n_exterior_facets = MPI::sum(facet_cell.size());
  if(process_number == 0)
    std::cout << "n(exterior facets) = " << n_exterior_facets << std::endl;

  tt = time() - tt;
  info("Time to build connectivity map [new]: %g", tt);

}

//-----------------------------------------------------------------------------
<<<<<<< HEAD
void GraphBuilder::compute_connectivity_orig(const boost::multi_array<std::size_t, 2>& cell_vertices,
                                  uint num_facet_vertices, std::size_t offset,
=======
void GraphBuilder::compute_connectivity(const boost::multi_array<std::size_t, 2>& cell_vertices,
                                  std::size_t num_facet_vertices, std::size_t offset,
>>>>>>> fb5f43c9
                                  std::vector<std::set<std::size_t> >& local_graph)
{
  // FIXME: Continue to make this function more efficient
  Timer t("Compute Connectivity [original]");

  // Declare iterators
  boost::multi_array<std::size_t, 2>::const_iterator c_vertices;
  boost::multi_array<std::size_t, 2>::const_subarray<1>::type::const_iterator vertex;
  std::vector<std::size_t>::const_iterator c_vertex;
  std::vector<std::size_t>::const_iterator connected_cell;

  boost::unordered_map<std::size_t, std::vector<std::size_t> > vertex_connectivity;
  std::pair<boost::unordered_map<std::size_t, std::vector<std::size_t> >::iterator, bool> ret;

  // Build (global vertex)-(local cell) connectivity
  double tt = time();
  for (c_vertices = cell_vertices.begin(); c_vertices != cell_vertices.end(); ++c_vertices)
  {
    const std::size_t cell_index = c_vertices - cell_vertices.begin();
    for (vertex = c_vertices->begin(); vertex != c_vertices->end(); ++vertex)
    {
      ret = vertex_connectivity.insert(std::pair<std::size_t, std::vector<std::size_t> >(*vertex, std::vector<std::size_t>()) );
      ret.first->second.push_back(cell_index);
    }
  }
  tt = time() - tt;
  info("Time to build vertex-cell connectivity map: %g", tt);

  std::vector<std::size_t>::const_iterator connected_cell0;
  std::vector<std::size_t>::const_iterator connected_cell1;
  boost::multi_array<std::size_t, 2>::const_subarray<1>::type::const_iterator cell_vertex;

  tt = time();
  // Iterate over all vertices
  boost::unordered_map<std::size_t, std::vector<std::size_t> >::const_iterator _vertex;
  for (_vertex = vertex_connectivity.begin(); _vertex != vertex_connectivity.end(); ++_vertex)
  {
    const std::vector<std::size_t>& cell_list = _vertex->second;

    // Iterate over connected cells
    for (connected_cell0 = cell_list.begin() ; connected_cell0 != cell_list.end() -1; ++connected_cell0)
    {
      for (connected_cell1 = connected_cell0 + 1; connected_cell1 != cell_list.end(); ++connected_cell1)
      {
        boost::multi_array<std::size_t, 2>::const_subarray<1>::type cell0_vertices = cell_vertices[*connected_cell0];
        boost::multi_array<std::size_t, 2>::const_subarray<1>::type cell1_vertices = cell_vertices[*connected_cell1];

        std::size_t num_common_vertices = 0;
        for (cell_vertex = cell1_vertices.begin(); cell_vertex != cell1_vertices.end(); ++cell_vertex)
        {
          if (std::find(cell0_vertices.begin(), cell0_vertices.end(), *cell_vertex) != cell0_vertices.end())
            ++num_common_vertices;
          if (num_common_vertices == num_facet_vertices)
          {
            local_graph[*connected_cell0].insert(*connected_cell1 + offset);
            local_graph[*connected_cell1].insert(*connected_cell0 + offset);
          }
        }

      }
    }
  }
  tt = time() - tt;

  info("Time to build local dual graph: : %g", tt);
}
//-----------------------------------------------------------------------------
std::size_t GraphBuilder::compute_ghost_connectivity(const boost::multi_array<std::size_t, 2>& cell_vertices,
                  const std::vector<std::size_t>& local_boundary_cells,
                  const std::vector<std::vector<std::size_t> >& candidate_ghost_vertices,
                  const std::vector<std::size_t>& candidate_ghost_global_indices,
                  std::size_t num_facet_vertices,
                  std::vector<std::set<std::size_t> >& local_graph,
                  std::set<std::size_t>& ghost_cells)
{
  const std::size_t num_ghost_vertices_0 = ghost_cells.size();

  // Declare iterators
  boost::multi_array<std::size_t, 2>::const_iterator c_vertices;
  boost::multi_array<std::size_t, 2>::const_subarray<1>::type::const_iterator vertex;
  boost::multi_array<std::size_t, 2>::const_subarray<1>::type::const_iterator c_vertex;
  std::vector<std::size_t>::const_iterator connected_cell;

  boost::unordered_map<std::size_t, std::pair<std::vector<std::size_t>, std::vector<std::size_t> > > vertex_connectivity;
  std::pair<boost::unordered_map<std::size_t, std::pair<std::vector<std::size_t>, std::vector<std::size_t> > >::iterator, bool> ret;

  // Build boundary (global vertex)-(local cell) connectivity
  double tt = time();
  std::vector<std::size_t>::const_iterator local_cell;
  for (local_cell = local_boundary_cells.begin(); local_cell != local_boundary_cells.end(); ++local_cell)
  {
    boost::multi_array<std::size_t, 2>::const_subarray<1>::type c_vertices = cell_vertices[*local_cell];
    for (vertex = c_vertices.begin(); vertex != c_vertices.end(); ++vertex)
    {
      std::pair<std::vector<std::size_t>, std::vector<std::size_t> > tmp;
      ret = vertex_connectivity.insert(std::pair<std::size_t, std::pair<std::vector<std::size_t>, std::vector<std::size_t> > >(*vertex, tmp) );
      ret.first->second.first.push_back(*local_cell);
    }
  }
  tt = time() - tt;
  info("Time to build local boundary vertex-cell connectivity map: %g", tt);

  // Build off-process boundary (global vertex)-(local cell) connectivity
  tt = time();
  for (std::vector<std::vector<std::size_t> >::const_iterator c_vertices = candidate_ghost_vertices.begin(); c_vertices != candidate_ghost_vertices.end(); ++c_vertices)
  {
    const std::size_t cell_index = c_vertices - candidate_ghost_vertices.begin();
    std::vector<std::size_t>::const_iterator vertex;
    for (vertex = c_vertices->begin(); vertex != c_vertices->end(); ++vertex)
    {
      std::pair<std::vector<std::size_t>, std::vector<std::size_t> > tmp;
      ret = vertex_connectivity.insert(std::pair<std::size_t, std::pair<std::vector<std::size_t>, std::vector<std::size_t> > >(*vertex, tmp) );
      ret.first->second.second.push_back(cell_index);
    }
  }
  tt = time() - tt;
  info("Time to build ghost boundary vertex-cell connectivity map: %g", tt);

  // Iterate over local boundary cells
  tt = time();
  for (local_cell = local_boundary_cells.begin(); local_cell != local_boundary_cells.end(); ++local_cell)
  {
    boost::multi_array<std::size_t, 2>::const_subarray<1>::type c_vertices = cell_vertices[*local_cell];

    // Iterate over local cell vertices
    for (c_vertex = c_vertices.begin(); c_vertex != c_vertices.end(); ++c_vertex)
    {
      // Iterate over ghost cells connected to this vertex
      for (connected_cell = vertex_connectivity[*c_vertex].second.begin();
                     connected_cell != vertex_connectivity[*c_vertex].second.end();
                     ++connected_cell)
      {
        // Vertices of candidate neighbour
        const std::vector<std::size_t>& candidate_vertices = candidate_ghost_vertices[*connected_cell];

        std::size_t num_common_vertices = 0;
        for (vertex = c_vertices.begin(); vertex != c_vertices.end(); ++vertex)
        {
          if (std::find(candidate_vertices.begin(), candidate_vertices.end(), *vertex) != candidate_vertices.end())
            ++num_common_vertices;
          if (num_common_vertices == num_facet_vertices)
          {
            local_graph[*local_cell].insert(candidate_ghost_global_indices[*connected_cell]);
            ghost_cells.insert(candidate_ghost_global_indices[*connected_cell]);
            break;
          }
        }
      }
    }
  }
  tt = time() - tt;
  info("Time to build ghost dual graph: : %g", tt);
  return ghost_cells.size() - num_ghost_vertices_0;
}
//-----------------------------------------------------------------------------<|MERGE_RESOLUTION|>--- conflicted
+++ resolved
@@ -18,7 +18,7 @@
 // Modified by Chris Richardson, 2012
 //
 // First added:  2010-02-19
-// Last changed: 2012-11-23
+// Last changed: 2012-11-24
 
 #include <algorithm>
 #include <numeric>
@@ -210,17 +210,10 @@
   const boost::multi_array<std::size_t, 2>& cell_vertices = mesh_data.cell_vertices;
 
   const std::size_t num_local_cells    = mesh_data.global_cell_indices.size();
-<<<<<<< HEAD
-  const uint topological_dim    = mesh_data.tdim;
-  const uint num_facet_vertices = topological_dim;
-  const uint num_cell_vertices  = topological_dim + 1;
-  const uint num_cell_facets  = topological_dim + 1;
-=======
   const std::size_t topological_dim    = mesh_data.tdim;
   const std::size_t num_cell_facets    = topological_dim + 1;
   const std::size_t num_facet_vertices = topological_dim;
   const std::size_t num_cell_vertices  = topological_dim + 1;
->>>>>>> fb5f43c9
 
   // Resize graph (cell are graph vertices, cell-cell connections are graph edges)
   local_graph.resize(num_local_cells);
@@ -477,13 +470,8 @@
 }
 
 //-----------------------------------------------------------------------------
-<<<<<<< HEAD
 void GraphBuilder::compute_connectivity_orig(const boost::multi_array<std::size_t, 2>& cell_vertices,
                                   uint num_facet_vertices, std::size_t offset,
-=======
-void GraphBuilder::compute_connectivity(const boost::multi_array<std::size_t, 2>& cell_vertices,
-                                  std::size_t num_facet_vertices, std::size_t offset,
->>>>>>> fb5f43c9
                                   std::vector<std::set<std::size_t> >& local_graph)
 {
   // FIXME: Continue to make this function more efficient
