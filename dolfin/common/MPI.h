// Copyright (C) 2007-2013 Magnus Vikstrøm and Garth N. Wells
//
// This file is part of DOLFIN.
//
// DOLFIN is free software: you can redistribute it and/or modify
// it under the terms of the GNU Lesser General Public License as published by
// the Free Software Foundation, either version 3 of the License, or
// (at your option) any later version.
//
// DOLFIN is distributed in the hope that it will be useful,
// but WITHOUT ANY WARRANTY; without even the implied warranty of
// MERCHANTABILITY or FITNESS FOR A PARTICULAR PURPOSE. See the
// GNU Lesser General Public License for more details.
//
// You should have received a copy of the GNU Lesser General Public License
// along with DOLFIN. If not, see <http://www.gnu.org/licenses/>.
//
// Modified by Ola Skavhaug 2008-2009
// Modified by Anders Logg 2008-2011
// Modified by Niclas Jansson 2009
// Modified by Joachim B Haga 2012
//
// First added:  2007-11-30
// Last changed: 2013-01-11

#ifndef __MPI_DOLFIN_WRAPPER_H
#define __MPI_DOLFIN_WRAPPER_H

#include <utility>
#include <vector>

#ifdef HAS_MPI
#define MPICH_IGNORE_CXX_SEEK 1
#include <boost/serialization/utility.hpp>
#include <boost/mpi.hpp>
#include <mpi.h>
#endif

#include <dolfin/log/dolfin_log.h>

#ifndef HAS_MPI
typedef int MPI_Comm;
#define MPI_COMM_WORLD 2
#define MPI_COMM_SELF 1
#define MPI_COMM_NULL 0
#endif

namespace dolfin
{

  #ifdef HAS_MPI

  class MPIInfo
  {
  public:
    MPIInfo();
    ~MPIInfo();
    MPI_Info& operator*();
  private:

    MPI_Info info;

  };

  #endif

  class MPINonblocking
  {
    /// This class provides stateful (single communicator) non-blocking
    /// MPI functionality.

  public:

    /// Destroy instance (waits for outstanding requests)
    ~MPINonblocking()
    {
      #ifdef HAS_MPI
      wait_all();
      #endif
    }

    /// Non-blocking send and receive
    template<typename T>
<<<<<<< HEAD
      void send_recv(const MPI_Comm& mpi_comm, const T& send_value,
                     unsigned int dest,
                     T& recv_value, unsigned int source);

    /// Non-blocking send and receive with tag
    template<typename T>
      void send_recv(const MPI_Comm& mpi_comm,
                     const T& send_value,
                     unsigned int dest_tag,
                     unsigned int dest,
=======
      void send_recv(const MPI_Comm comm, const T& send_value,
                     unsigned int dest, T& recv_value, unsigned int source);

    /// Non-blocking send and receive with tag
    template<typename T>
      void send_recv(const MPI_Comm comm, const T& send_value,
                     unsigned int dest_tag, unsigned int dest,
>>>>>>> 7daf1bd8
                     T& recv_value, unsigned int source_tag,
                     unsigned int source);

    /// Wait for all requests to finish
    void wait_all();

  private:

    #ifdef HAS_MPI
<<<<<<< HEAD
    //MPICommunicator mpi_comm;
=======
>>>>>>> 7daf1bd8
    std::vector<boost::mpi::request> reqs;
    #endif

  };

  /// This class provides utility functions for easy communication
  /// with MPI.

  class MPI
  {
  public:

    /// Return process number
<<<<<<< HEAD
    static unsigned int process_number(const MPI_Comm& mpi_comm);

    /// Return number of processes
    static unsigned int num_processes(const MPI_Comm& mpi_comm);

    /// Determine whether we should broadcast (based on current parallel
    /// policy)
    static bool is_broadcaster(const MPI_Comm& mpi_comm);

    /// Determine whether we should receive (based on current parallel
    /// policy)
    static bool is_receiver(const MPI_Comm& mpi_comm);

    /// Set a barrier (synchronization point)
    static void barrier(const MPI_Comm& mpi_comm);
=======
    static unsigned int process_number(const MPI_Comm comm);

    /// Return number of processes
    static unsigned int num_processes(const MPI_Comm comm);

    /// Determine whether we should broadcast (based on current parallel
    /// policy)
    static bool is_broadcaster(const MPI_Comm comm);

    /// Determine whether we should receive (based on current parallel
    /// policy)
    static bool is_receiver(const MPI_Comm comm);

    /// Set a barrier (synchronization point)
    static void barrier(const MPI_Comm comm);
>>>>>>> 7daf1bd8

    /// Send in_values[p0] to process p0 and receive values from
    /// process p1 in out_values[p1]
    template<typename T>
<<<<<<< HEAD
      static void all_to_all(const MPI_Comm& mpi_comm,
=======
      static void all_to_all(const MPI_Comm comm,
>>>>>>> 7daf1bd8
                             std::vector<std::vector<T> >& in_values,
                             std::vector<std::vector<T> >& out_values)
    {
      #ifdef HAS_MPI
<<<<<<< HEAD
      boost::mpi::communicator comm(mpi_comm, boost::mpi::comm_attach);
      boost::mpi::all_to_all(comm, in_values, out_values);
=======
      boost::mpi::communicator _comm(comm, boost::mpi::comm_attach);
      boost::mpi::all_to_all(_comm, in_values, out_values);
>>>>>>> 7daf1bd8
      #else
      dolfin_assert(in_values.size() == 1);
      out_values = in_values;
      #endif

    }

    /// Distribute local arrays on a group of processes (typically
    /// neighbours from GenericDofMap::neighbours()). It is important
    /// that each process' group includes exactly the processes that
    /// has it in their groups, otherwise it will deadlock.
    template<typename T, typename S>
<<<<<<< HEAD
      static void distribute(const MPI_Comm& mpi_comm,
=======
      static void distribute(const MPI_Comm comm,
>>>>>>> 7daf1bd8
                             const std::set<S> group,
                             const std::map<S, T>& in_values_per_dest,
                             std::map<S, T>& out_values_per_src);

    /// Broadcast value from broadcaster process to all processes
    template<typename T>
<<<<<<< HEAD
      static void broadcast(const MPI_Comm& mpi_comm, T& value,
                            unsigned int broadcaster=0)
    {
      #ifdef HAS_MPI
      boost::mpi::communicator comm(mpi_comm, boost::mpi::comm_attach);
      boost::mpi::broadcast(comm, value, broadcaster);
=======
      static void broadcast(const MPI_Comm comm, T& value,
                            unsigned int broadcaster=0)
    {
      #ifdef HAS_MPI
      boost::mpi::communicator _comm(comm, boost::mpi::comm_attach);
      boost::mpi::broadcast(_comm, value, broadcaster);
>>>>>>> 7daf1bd8
      #endif
    }

    /// Scatter in_values[i] to process i
    template<typename T>
<<<<<<< HEAD
      static void scatter(const MPI_Comm& mpi_comm,
=======
      static void scatter(const MPI_Comm comm,
>>>>>>> 7daf1bd8
                          const std::vector<T>& in_values,
                          T& out_value, unsigned int sending_process=0)
    {
      #ifdef HAS_MPI
<<<<<<< HEAD
      boost::mpi::communicator comm(mpi_comm, boost::mpi::comm_attach);
      boost::mpi::scatter(comm, in_values, out_value, sending_process);
=======
      boost::mpi::communicator _comm(comm, boost::mpi::comm_attach);
      boost::mpi::scatter(_comm, in_values, out_value, sending_process);
>>>>>>> 7daf1bd8
      #else
      dolfin_assert(sending_process == 0);
      dolfin_assert(in_values.size() == 1);
      out_value = in_values[0];
      #endif
    }

    /// Gather values on one process (wrapper for boost::mpi::gather)
    template<typename T>
<<<<<<< HEAD
      static void gather(const MPI_Comm& mpi_comm, const T& in_value,
=======
      static void gather(const MPI_Comm comm, const T& in_value,
>>>>>>> 7daf1bd8
                         std::vector<T>& out_values,
                         unsigned int receiving_process=0)
    {
      #ifdef HAS_MPI
<<<<<<< HEAD
      boost::mpi::communicator comm(mpi_comm, boost::mpi::comm_attach);
      boost::mpi::gather(comm, in_value, out_values, receiving_process);
=======
      boost::mpi::communicator _comm(comm, boost::mpi::comm_attach);
      boost::mpi::gather(_comm, in_value, out_values, receiving_process);
>>>>>>> 7daf1bd8
      #else
      out_values.clear();
      out_values.push_back(in_value);
      #endif
    }

    /// Gather values, one from each process (wrapper for
    /// boost::mpi::all_gather)
    template<typename T>
<<<<<<< HEAD
      static void all_gather(const MPI_Comm& mpi_comm, const T& in_value,
                             std::vector<T>& out_values)
    {
      #ifdef HAS_MPI
      boost::mpi::communicator comm(mpi_comm, boost::mpi::comm_attach);
      boost::mpi::all_gather(comm, in_value, out_values);
=======
      static void all_gather(const MPI_Comm comm, const T& in_value,
                             std::vector<T>& out_values)
    {
      #ifdef HAS_MPI
      boost::mpi::communicator _comm(comm, boost::mpi::comm_attach);
      boost::mpi::all_gather(_comm, in_value, out_values);
>>>>>>> 7daf1bd8
      #else
      out_values.clear();
      out_values.push_back(in_value);
      #endif
    }

    /// Return global max value
<<<<<<< HEAD
    template<typename T> static T max(const MPI_Comm& mpi_comm, const T& value)
    {
      #ifdef HAS_MPI
      return all_reduce(mpi_comm, value, boost::mpi::maximum<T>());
=======
    template<typename T> static T max(const MPI_Comm comm, const T& value)
    {
      #ifdef HAS_MPI
      return all_reduce(comm, value, boost::mpi::maximum<T>());
>>>>>>> 7daf1bd8
      #else
      return value;
      #endif
    }

    /// Return global min value
<<<<<<< HEAD
    template<typename T> static T min(const MPI_Comm& mpi_comm, const T& value)
    {
      #ifdef HAS_MPI
      return all_reduce(mpi_comm, value, boost::mpi::minimum<T>());
=======
    template<typename T> static T min(const MPI_Comm comm, const T& value)
    {
      #ifdef HAS_MPI
      return all_reduce(comm, value, boost::mpi::minimum<T>());
>>>>>>> 7daf1bd8
      #else
      return value;
      #endif
    }

    /// Sum values and return sum
<<<<<<< HEAD
    template<typename T> static T sum(const MPI_Comm& mpi_comm, const T& value)
    {
      #ifdef HAS_MPI
      return all_reduce(mpi_comm, value, std::plus<T>());
=======
    template<typename T> static T sum(const MPI_Comm comm, const T& value)
    {
      #ifdef HAS_MPI
      return all_reduce(comm, value, std::plus<T>());
>>>>>>> 7daf1bd8
      #else
      return value;
      #endif
    }

    /// All reduce
    template<typename T, typename X> static
<<<<<<< HEAD
      T all_reduce(const MPI_Comm& mpi_comm, const T& value, X op)
    {
      #ifdef HAS_MPI
      boost::mpi::communicator comm(mpi_comm, boost::mpi::comm_attach);
=======
      T all_reduce(const MPI_Comm comm, const T& value, X op)
    {
      #ifdef HAS_MPI
      boost::mpi::communicator _comm(comm, boost::mpi::comm_attach);
>>>>>>> 7daf1bd8
      T out;
      boost::mpi::all_reduce(_comm, value, out, op);
      return out;
      #else
      dolfin_error("MPI.h",
                   "call MPI::all_reduce",
                   "DOLFIN has been configured without MPI support");
      return T(0);
      #endif
    }

    /// Find global offset (index) (wrapper for MPI_(Ex)Scan with
    /// MPI_SUM as reduction op)
<<<<<<< HEAD
    static std::size_t global_offset(const MPI_Comm& mpi_comm,
=======
    static std::size_t global_offset(const MPI_Comm comm,
>>>>>>> 7daf1bd8
                                     std::size_t range, bool exclusive);

    /// Send-receive data. Note that if the number of posted
    /// send-receives may differ between processes, another interface
    /// (such as MPINonblocking::send_recv) must be used since
    /// duplicating the communicator requires participation from all
    /// processes.
    template<typename T>
<<<<<<< HEAD
      static void send_recv(const MPI_Comm& mpi_comm,
=======
      static void send_recv(const MPI_Comm comm,
>>>>>>> 7daf1bd8
                            const T& send_value, unsigned int dest,
                            T& recv_value, unsigned int source)
    {
      #ifdef HAS_MPI
      MPINonblocking mpi;
<<<<<<< HEAD
      mpi.send_recv(mpi_comm, send_value, dest, recv_value, source);
=======
      mpi.send_recv(comm, send_value, dest, recv_value, source);
>>>>>>> 7daf1bd8
      #else
      dolfin_error("MPI.h",
                   "call MPI::send_recv",
                   "DOLFIN has been configured without MPI support");
      #endif
    }

    /// Return local range for local process, splitting [0, N - 1] into
    /// num_processes() portions of almost equal size
    static std::pair<std::size_t, std::size_t>
<<<<<<< HEAD
      local_range(const MPI_Comm& mpi_comm, std::size_t N);
=======
      local_range(const MPI_Comm comm, std::size_t N);
>>>>>>> 7daf1bd8

    /// Return local range for given process, splitting [0, N - 1] into
    /// num_processes() portions of almost equal size
    static std::pair<std::size_t, std::size_t>
<<<<<<< HEAD
      local_range(const MPI_Comm& mpi_comm, unsigned int process,
=======
      local_range(const MPI_Comm comm, unsigned int process,
>>>>>>> 7daf1bd8
                  std::size_t N);

    /// Return local range for given process, splitting [0, N - 1] into
    /// num_processes portions of almost equal size
    static std::pair<std::size_t, std::size_t>
      compute_local_range(unsigned int process, std::size_t N,
                          unsigned int num_processes);

    /// Return which process owns index (inverse of local_range)
<<<<<<< HEAD
    static unsigned int index_owner(const MPI_Comm& mpi_comm,
=======
    static unsigned int index_owner(const MPI_Comm comm,
>>>>>>> 7daf1bd8
                                    std::size_t index, std::size_t N);

  private:

    #ifndef HAS_MPI
    static void error_no_mpi(const char *where)
    {
      dolfin_error("MPI.h", where, "DOLFIN has been configured without MPI support");
    }
    #endif

    #ifdef HAS_MPI
    // Return MPI data type
    template<typename T> static MPI_Datatype mpi_type()
    {
      dolfin_error("MPI.h",
                   "perform MPI operation",
                   "MPI data type unknown");
      return MPI_CHAR;
    }
    #endif

  };

  #ifdef HAS_MPI
  // Specialisations for MPI_Datatypes
  template<> inline MPI_Datatype MPI::mpi_type<double>() { return MPI_DOUBLE; }
  template<> inline MPI_Datatype MPI::mpi_type<int>() { return MPI_INT; }
  template<> inline MPI_Datatype MPI::mpi_type<long int>() { return MPI_LONG; }
  template<> inline MPI_Datatype MPI::mpi_type<unsigned int>() { return MPI_UNSIGNED; }
  template<> inline MPI_Datatype MPI::mpi_type<unsigned long>() { return MPI_UNSIGNED_LONG; }
  #endif

  //---------------------------------------------------------------------------
  template<typename T, typename S>
<<<<<<< HEAD
    void dolfin::MPI::distribute(const MPI_Comm& mpi_comm,
=======
    void dolfin::MPI::distribute(const MPI_Comm comm,
>>>>>>> 7daf1bd8
                                 const std::set<S> processes_group,
                                 const std::map<S, T>& in_values_per_dest,
                                 std::map<S, T>& out_values_per_src)
  {
    #ifdef HAS_MPI
    typedef typename std::map<S, T>::const_iterator map_const_iterator;
    typedef typename std::map<S, T>::iterator map_iterator;
    dolfin::MPINonblocking mpi;
    const T no_data;

    // Send and receive values to all processes in groups
    // (non-blocking). If a given process is not found in
    // in_values_per_dest, send empty data.
    out_values_per_src.clear();
    typename std::set<S>::const_iterator dest;
    for (dest = processes_group.begin(); dest != processes_group.end(); ++dest)
    {
      map_const_iterator values = in_values_per_dest.find(*dest);
      if (values != in_values_per_dest.end())
      {
<<<<<<< HEAD
        mpi.send_recv(mpi_comm, values->second, *dest,
=======
        mpi.send_recv(comm, values->second, *dest,
>>>>>>> 7daf1bd8
                      out_values_per_src[*dest], *dest);
      }
      else
      {
<<<<<<< HEAD
        mpi.send_recv(mpi_comm, no_data, *dest, out_values_per_src[*dest],
=======
        mpi.send_recv(comm, no_data, *dest, out_values_per_src[*dest],
>>>>>>> 7daf1bd8
                      *dest);
      }
    }

    // Wait for all MPI calls before modifying out_values_per_src
    mpi.wait_all();

    // Remove received no_data entries.
    map_iterator it = out_values_per_src.begin();
    while (it != out_values_per_src.end())
    {
      map_iterator tmp = it++;
      if (tmp->second.empty())
        out_values_per_src.erase(tmp);
    }
    #else
    error_no_mpi("call MPI::distribute");
    #endif
  }
  //---------------------------------------------------------------------------
  template<typename T>
<<<<<<< HEAD
    void dolfin::MPINonblocking::send_recv(const MPI_Comm& mpi_comm,
=======
    void dolfin::MPINonblocking::send_recv(const MPI_Comm comm,
>>>>>>> 7daf1bd8
                                           const T& send_value,
                                           unsigned int dest,
                                           T& recv_value, unsigned int source)
  {
<<<<<<< HEAD
    MPINonblocking::send_recv(mpi_comm, send_value, 0, dest, recv_value, 0,
=======
    MPINonblocking::send_recv(comm, send_value, 0, dest, recv_value, 0,
>>>>>>> 7daf1bd8
                              source);
  }
  //---------------------------------------------------------------------------
  template<typename T>
<<<<<<< HEAD
    void dolfin::MPINonblocking::send_recv(const MPI_Comm& mpi_comm,
=======
    void dolfin::MPINonblocking::send_recv(const MPI_Comm comm,
>>>>>>> 7daf1bd8
                                           const T& send_value,
                                           unsigned int dest_tag,
                                           unsigned int dest,
                                           T& recv_value,
                                           unsigned int source_tag,
                                           unsigned int source)
  {
    #ifdef HAS_MPI
<<<<<<< HEAD
    boost::mpi::communicator comm(mpi_comm, boost::mpi::comm_attach);
    reqs.push_back(comm.isend(dest, dest_tag, send_value));
    reqs.push_back(comm.irecv(source, source_tag, recv_value));
=======
    boost::mpi::communicator _comm(comm, boost::mpi::comm_attach);
    reqs.push_back(_comm.isend(dest, dest_tag, send_value));
    reqs.push_back(_comm.irecv(source, source_tag, recv_value));
>>>>>>> 7daf1bd8
    #else
    dolfin_error("MPI.h",
                  "call MPINonblocking::send_recv",
                  "DOLFIN has been configured without MPI support");
    #endif
  }
  //---------------------------------------------------------------------------
}

#endif<|MERGE_RESOLUTION|>--- conflicted
+++ resolved
@@ -81,18 +81,6 @@
 
     /// Non-blocking send and receive
     template<typename T>
-<<<<<<< HEAD
-      void send_recv(const MPI_Comm& mpi_comm, const T& send_value,
-                     unsigned int dest,
-                     T& recv_value, unsigned int source);
-
-    /// Non-blocking send and receive with tag
-    template<typename T>
-      void send_recv(const MPI_Comm& mpi_comm,
-                     const T& send_value,
-                     unsigned int dest_tag,
-                     unsigned int dest,
-=======
       void send_recv(const MPI_Comm comm, const T& send_value,
                      unsigned int dest, T& recv_value, unsigned int source);
 
@@ -100,7 +88,6 @@
     template<typename T>
       void send_recv(const MPI_Comm comm, const T& send_value,
                      unsigned int dest_tag, unsigned int dest,
->>>>>>> 7daf1bd8
                      T& recv_value, unsigned int source_tag,
                      unsigned int source);
 
@@ -110,10 +97,6 @@
   private:
 
     #ifdef HAS_MPI
-<<<<<<< HEAD
-    //MPICommunicator mpi_comm;
-=======
->>>>>>> 7daf1bd8
     std::vector<boost::mpi::request> reqs;
     #endif
 
@@ -127,23 +110,6 @@
   public:
 
     /// Return process number
-<<<<<<< HEAD
-    static unsigned int process_number(const MPI_Comm& mpi_comm);
-
-    /// Return number of processes
-    static unsigned int num_processes(const MPI_Comm& mpi_comm);
-
-    /// Determine whether we should broadcast (based on current parallel
-    /// policy)
-    static bool is_broadcaster(const MPI_Comm& mpi_comm);
-
-    /// Determine whether we should receive (based on current parallel
-    /// policy)
-    static bool is_receiver(const MPI_Comm& mpi_comm);
-
-    /// Set a barrier (synchronization point)
-    static void barrier(const MPI_Comm& mpi_comm);
-=======
     static unsigned int process_number(const MPI_Comm comm);
 
     /// Return number of processes
@@ -159,27 +125,17 @@
 
     /// Set a barrier (synchronization point)
     static void barrier(const MPI_Comm comm);
->>>>>>> 7daf1bd8
 
     /// Send in_values[p0] to process p0 and receive values from
     /// process p1 in out_values[p1]
     template<typename T>
-<<<<<<< HEAD
-      static void all_to_all(const MPI_Comm& mpi_comm,
-=======
       static void all_to_all(const MPI_Comm comm,
->>>>>>> 7daf1bd8
                              std::vector<std::vector<T> >& in_values,
                              std::vector<std::vector<T> >& out_values)
     {
       #ifdef HAS_MPI
-<<<<<<< HEAD
-      boost::mpi::communicator comm(mpi_comm, boost::mpi::comm_attach);
-      boost::mpi::all_to_all(comm, in_values, out_values);
-=======
       boost::mpi::communicator _comm(comm, boost::mpi::comm_attach);
       boost::mpi::all_to_all(_comm, in_values, out_values);
->>>>>>> 7daf1bd8
       #else
       dolfin_assert(in_values.size() == 1);
       out_values = in_values;
@@ -192,53 +148,31 @@
     /// that each process' group includes exactly the processes that
     /// has it in their groups, otherwise it will deadlock.
     template<typename T, typename S>
-<<<<<<< HEAD
-      static void distribute(const MPI_Comm& mpi_comm,
-=======
       static void distribute(const MPI_Comm comm,
->>>>>>> 7daf1bd8
                              const std::set<S> group,
                              const std::map<S, T>& in_values_per_dest,
                              std::map<S, T>& out_values_per_src);
 
     /// Broadcast value from broadcaster process to all processes
     template<typename T>
-<<<<<<< HEAD
-      static void broadcast(const MPI_Comm& mpi_comm, T& value,
-                            unsigned int broadcaster=0)
-    {
-      #ifdef HAS_MPI
-      boost::mpi::communicator comm(mpi_comm, boost::mpi::comm_attach);
-      boost::mpi::broadcast(comm, value, broadcaster);
-=======
       static void broadcast(const MPI_Comm comm, T& value,
                             unsigned int broadcaster=0)
     {
       #ifdef HAS_MPI
       boost::mpi::communicator _comm(comm, boost::mpi::comm_attach);
       boost::mpi::broadcast(_comm, value, broadcaster);
->>>>>>> 7daf1bd8
       #endif
     }
 
     /// Scatter in_values[i] to process i
     template<typename T>
-<<<<<<< HEAD
-      static void scatter(const MPI_Comm& mpi_comm,
-=======
       static void scatter(const MPI_Comm comm,
->>>>>>> 7daf1bd8
                           const std::vector<T>& in_values,
                           T& out_value, unsigned int sending_process=0)
     {
       #ifdef HAS_MPI
-<<<<<<< HEAD
-      boost::mpi::communicator comm(mpi_comm, boost::mpi::comm_attach);
-      boost::mpi::scatter(comm, in_values, out_value, sending_process);
-=======
       boost::mpi::communicator _comm(comm, boost::mpi::comm_attach);
       boost::mpi::scatter(_comm, in_values, out_value, sending_process);
->>>>>>> 7daf1bd8
       #else
       dolfin_assert(sending_process == 0);
       dolfin_assert(in_values.size() == 1);
@@ -248,22 +182,13 @@
 
     /// Gather values on one process (wrapper for boost::mpi::gather)
     template<typename T>
-<<<<<<< HEAD
-      static void gather(const MPI_Comm& mpi_comm, const T& in_value,
-=======
       static void gather(const MPI_Comm comm, const T& in_value,
->>>>>>> 7daf1bd8
                          std::vector<T>& out_values,
                          unsigned int receiving_process=0)
     {
       #ifdef HAS_MPI
-<<<<<<< HEAD
-      boost::mpi::communicator comm(mpi_comm, boost::mpi::comm_attach);
-      boost::mpi::gather(comm, in_value, out_values, receiving_process);
-=======
       boost::mpi::communicator _comm(comm, boost::mpi::comm_attach);
       boost::mpi::gather(_comm, in_value, out_values, receiving_process);
->>>>>>> 7daf1bd8
       #else
       out_values.clear();
       out_values.push_back(in_value);
@@ -273,21 +198,12 @@
     /// Gather values, one from each process (wrapper for
     /// boost::mpi::all_gather)
     template<typename T>
-<<<<<<< HEAD
-      static void all_gather(const MPI_Comm& mpi_comm, const T& in_value,
-                             std::vector<T>& out_values)
-    {
-      #ifdef HAS_MPI
-      boost::mpi::communicator comm(mpi_comm, boost::mpi::comm_attach);
-      boost::mpi::all_gather(comm, in_value, out_values);
-=======
       static void all_gather(const MPI_Comm comm, const T& in_value,
                              std::vector<T>& out_values)
     {
       #ifdef HAS_MPI
       boost::mpi::communicator _comm(comm, boost::mpi::comm_attach);
       boost::mpi::all_gather(_comm, in_value, out_values);
->>>>>>> 7daf1bd8
       #else
       out_values.clear();
       out_values.push_back(in_value);
@@ -295,51 +211,30 @@
     }
 
     /// Return global max value
-<<<<<<< HEAD
-    template<typename T> static T max(const MPI_Comm& mpi_comm, const T& value)
-    {
-      #ifdef HAS_MPI
-      return all_reduce(mpi_comm, value, boost::mpi::maximum<T>());
-=======
     template<typename T> static T max(const MPI_Comm comm, const T& value)
     {
       #ifdef HAS_MPI
       return all_reduce(comm, value, boost::mpi::maximum<T>());
->>>>>>> 7daf1bd8
       #else
       return value;
       #endif
     }
 
     /// Return global min value
-<<<<<<< HEAD
-    template<typename T> static T min(const MPI_Comm& mpi_comm, const T& value)
-    {
-      #ifdef HAS_MPI
-      return all_reduce(mpi_comm, value, boost::mpi::minimum<T>());
-=======
     template<typename T> static T min(const MPI_Comm comm, const T& value)
     {
       #ifdef HAS_MPI
       return all_reduce(comm, value, boost::mpi::minimum<T>());
->>>>>>> 7daf1bd8
       #else
       return value;
       #endif
     }
 
     /// Sum values and return sum
-<<<<<<< HEAD
-    template<typename T> static T sum(const MPI_Comm& mpi_comm, const T& value)
-    {
-      #ifdef HAS_MPI
-      return all_reduce(mpi_comm, value, std::plus<T>());
-=======
     template<typename T> static T sum(const MPI_Comm comm, const T& value)
     {
       #ifdef HAS_MPI
       return all_reduce(comm, value, std::plus<T>());
->>>>>>> 7daf1bd8
       #else
       return value;
       #endif
@@ -347,17 +242,10 @@
 
     /// All reduce
     template<typename T, typename X> static
-<<<<<<< HEAD
-      T all_reduce(const MPI_Comm& mpi_comm, const T& value, X op)
-    {
-      #ifdef HAS_MPI
-      boost::mpi::communicator comm(mpi_comm, boost::mpi::comm_attach);
-=======
       T all_reduce(const MPI_Comm comm, const T& value, X op)
     {
       #ifdef HAS_MPI
       boost::mpi::communicator _comm(comm, boost::mpi::comm_attach);
->>>>>>> 7daf1bd8
       T out;
       boost::mpi::all_reduce(_comm, value, out, op);
       return out;
@@ -371,11 +259,7 @@
 
     /// Find global offset (index) (wrapper for MPI_(Ex)Scan with
     /// MPI_SUM as reduction op)
-<<<<<<< HEAD
-    static std::size_t global_offset(const MPI_Comm& mpi_comm,
-=======
     static std::size_t global_offset(const MPI_Comm comm,
->>>>>>> 7daf1bd8
                                      std::size_t range, bool exclusive);
 
     /// Send-receive data. Note that if the number of posted
@@ -384,21 +268,13 @@
     /// duplicating the communicator requires participation from all
     /// processes.
     template<typename T>
-<<<<<<< HEAD
-      static void send_recv(const MPI_Comm& mpi_comm,
-=======
       static void send_recv(const MPI_Comm comm,
->>>>>>> 7daf1bd8
                             const T& send_value, unsigned int dest,
                             T& recv_value, unsigned int source)
     {
       #ifdef HAS_MPI
       MPINonblocking mpi;
-<<<<<<< HEAD
-      mpi.send_recv(mpi_comm, send_value, dest, recv_value, source);
-=======
       mpi.send_recv(comm, send_value, dest, recv_value, source);
->>>>>>> 7daf1bd8
       #else
       dolfin_error("MPI.h",
                    "call MPI::send_recv",
@@ -409,20 +285,12 @@
     /// Return local range for local process, splitting [0, N - 1] into
     /// num_processes() portions of almost equal size
     static std::pair<std::size_t, std::size_t>
-<<<<<<< HEAD
-      local_range(const MPI_Comm& mpi_comm, std::size_t N);
-=======
       local_range(const MPI_Comm comm, std::size_t N);
->>>>>>> 7daf1bd8
 
     /// Return local range for given process, splitting [0, N - 1] into
     /// num_processes() portions of almost equal size
     static std::pair<std::size_t, std::size_t>
-<<<<<<< HEAD
-      local_range(const MPI_Comm& mpi_comm, unsigned int process,
-=======
       local_range(const MPI_Comm comm, unsigned int process,
->>>>>>> 7daf1bd8
                   std::size_t N);
 
     /// Return local range for given process, splitting [0, N - 1] into
@@ -432,11 +300,7 @@
                           unsigned int num_processes);
 
     /// Return which process owns index (inverse of local_range)
-<<<<<<< HEAD
-    static unsigned int index_owner(const MPI_Comm& mpi_comm,
-=======
     static unsigned int index_owner(const MPI_Comm comm,
->>>>>>> 7daf1bd8
                                     std::size_t index, std::size_t N);
 
   private:
@@ -472,11 +336,7 @@
 
   //---------------------------------------------------------------------------
   template<typename T, typename S>
-<<<<<<< HEAD
-    void dolfin::MPI::distribute(const MPI_Comm& mpi_comm,
-=======
     void dolfin::MPI::distribute(const MPI_Comm comm,
->>>>>>> 7daf1bd8
                                  const std::set<S> processes_group,
                                  const std::map<S, T>& in_values_per_dest,
                                  std::map<S, T>& out_values_per_src)
@@ -497,20 +357,12 @@
       map_const_iterator values = in_values_per_dest.find(*dest);
       if (values != in_values_per_dest.end())
       {
-<<<<<<< HEAD
-        mpi.send_recv(mpi_comm, values->second, *dest,
-=======
         mpi.send_recv(comm, values->second, *dest,
->>>>>>> 7daf1bd8
                       out_values_per_src[*dest], *dest);
       }
       else
       {
-<<<<<<< HEAD
-        mpi.send_recv(mpi_comm, no_data, *dest, out_values_per_src[*dest],
-=======
         mpi.send_recv(comm, no_data, *dest, out_values_per_src[*dest],
->>>>>>> 7daf1bd8
                       *dest);
       }
     }
@@ -532,29 +384,17 @@
   }
   //---------------------------------------------------------------------------
   template<typename T>
-<<<<<<< HEAD
-    void dolfin::MPINonblocking::send_recv(const MPI_Comm& mpi_comm,
-=======
     void dolfin::MPINonblocking::send_recv(const MPI_Comm comm,
->>>>>>> 7daf1bd8
                                            const T& send_value,
                                            unsigned int dest,
                                            T& recv_value, unsigned int source)
   {
-<<<<<<< HEAD
-    MPINonblocking::send_recv(mpi_comm, send_value, 0, dest, recv_value, 0,
-=======
     MPINonblocking::send_recv(comm, send_value, 0, dest, recv_value, 0,
->>>>>>> 7daf1bd8
                               source);
   }
   //---------------------------------------------------------------------------
   template<typename T>
-<<<<<<< HEAD
-    void dolfin::MPINonblocking::send_recv(const MPI_Comm& mpi_comm,
-=======
     void dolfin::MPINonblocking::send_recv(const MPI_Comm comm,
->>>>>>> 7daf1bd8
                                            const T& send_value,
                                            unsigned int dest_tag,
                                            unsigned int dest,
@@ -563,15 +403,9 @@
                                            unsigned int source)
   {
     #ifdef HAS_MPI
-<<<<<<< HEAD
-    boost::mpi::communicator comm(mpi_comm, boost::mpi::comm_attach);
-    reqs.push_back(comm.isend(dest, dest_tag, send_value));
-    reqs.push_back(comm.irecv(source, source_tag, recv_value));
-=======
     boost::mpi::communicator _comm(comm, boost::mpi::comm_attach);
     reqs.push_back(_comm.isend(dest, dest_tag, send_value));
     reqs.push_back(_comm.irecv(source, source_tag, recv_value));
->>>>>>> 7daf1bd8
     #else
     dolfin_error("MPI.h",
                   "call MPINonblocking::send_recv",
