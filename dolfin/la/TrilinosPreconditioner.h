// Copyright (C) 2010 Garth N. Wells
//
// This file is part of DOLFIN.
//
// DOLFIN is free software: you can redistribute it and/or modify
// it under the terms of the GNU Lesser General Public License as published by
// the Free Software Foundation, either version 3 of the License, or
// (at your option) any later version.
//
// DOLFIN is distributed in the hope that it will be useful,
// but WITHOUT ANY WARRANTY; without even the implied warranty of
// MERCHANTABILITY or FITNESS FOR A PARTICULAR PURPOSE. See the
// GNU Lesser General Public License for more details.
//
// You should have received a copy of the GNU Lesser General Public License
// along with DOLFIN. If not, see <http://www.gnu.org/licenses/>.
//
<<<<<<< HEAD
// Modified by Anders Logg 2011
//
// First added:  2010-02-25
// Last changed: 2011-10-19

=======
>>>>>>> 88f9c5ff
#ifndef __DOLFIN_TRILINOS_PRECONDITIONER_H
#define __DOLFIN_TRILINOS_PRECONDITIONER_H

#ifdef HAS_TRILINOS

#include <string>
#include <vector>
#include <memory>
#include <Teuchos_ParameterList.hpp>
#include <Teuchos_RCP.hpp>

#include <dolfin/common/types.h>
#include <dolfin/common/Variable.h>
#include <dolfin/parameter/Parameters.h>
#include "GenericPreconditioner.h"

#include <BelosLinearProblem.hpp>
#include <Epetra_MultiVector.h>
#include <Epetra_Operator.h>

// some typdefs for Belos
typedef double ST;
typedef Epetra_MultiVector MV;
typedef Epetra_Operator OP;

// Trilinos forward declarations
class Epetra_MultiVector;
class Epetra_RowMatrix;
class Epetra_Operator;
class Ifpack_Preconditioner;
<<<<<<< HEAD

=======
namespace Belos {
  template<class ScalarType, class MV, class OP>
  class LinearProblem;
}
>>>>>>> 88f9c5ff
namespace ML_Epetra
{
  class MultiLevelPreconditioner;
}

namespace Teuchos
{
  class ParameterList;
}

// some typdefs for Belos
typedef double BelosScalarType;
typedef Epetra_MultiVector BelosMultiVector;
typedef Epetra_Operator BelosOperator;
typedef Belos::LinearProblem<BelosScalarType, BelosMultiVector, BelosOperator>
        BelosLinearProblem;

namespace dolfin
{

  // Forward declarations
  class EpetraKrylovSolver;
  class EpetraMatrix;
  class GenericVector;
  class VectorSpaceBasis;

  /// This class is a wrapper for configuring Epetra
  /// preconditioners. It does not own a preconditioner. It can take a
  /// EpetraKrylovSolver and set the preconditioner type and
  /// parameters.

  class TrilinosPreconditioner : public GenericPreconditioner, public Variable
  {
  public:

    /// Create Krylov solver for a particular method and preconditioner
    explicit TrilinosPreconditioner(std::string method="default");

    /// Destructor
    virtual ~TrilinosPreconditioner();

    /// Set the precondtioner and matrix used in preconditioner
<<<<<<< HEAD
    virtual void set(Belos::LinearProblem<ST,MV,OP>& problem,
=======
    virtual void set(BelosLinearProblem& problem,
>>>>>>> 88f9c5ff
                     const EpetraMatrix& P
                     );

    /// Set the Trilonos preconditioner parameters list
    void set_parameters(std::shared_ptr<const Teuchos::ParameterList> list);

    /// Set the Trilonos preconditioner parameters list (for use from
    /// Python)
    void set_parameters(Teuchos::RCP<Teuchos::ParameterList> list);

    /// Set basis for the null space of the operator. Setting this is
    /// critical to the performance of some preconditioners, e.g. ML.
    /// The vectors spanning the null space are copied.
    void set_nullspace(const VectorSpaceBasis& null_space);

    /// Return preconditioner name
    std::string name() const;

    /// Return informal string representation (pretty-print)
    std::string str(bool verbose) const;

    /// Return a list of available preconditioners
    static std::vector<std::pair<std::string, std::string> > preconditioners();

    /// Default parameter values
    static Parameters default_parameters();

  private:

    /// Setup the ML precondtioner
<<<<<<< HEAD
    void set_ml(Belos::LinearProblem<double, MV, OP>& problem,
=======
    void set_ml(BelosLinearProblem& problem,
>>>>>>> 88f9c5ff
                const Epetra_RowMatrix& P);

    /// Named preconditioner
    std::string _preconditioner;

    // Available named preconditioners
    static const std::map<std::string, int> _preconditioners;

    // Available named preconditionersdescriptions
    static const std::vector<std::pair<std::string, std::string> >
      _preconditioners_descr;

    // The Preconditioner
<<<<<<< HEAD
    boost::shared_ptr<Ifpack_Preconditioner> _ifpack_preconditioner;
    boost::shared_ptr<ML_Epetra::MultiLevelPreconditioner> _ml_preconditioner;
=======
    std::shared_ptr<Ifpack_Preconditioner> ifpack_preconditioner;
    std::shared_ptr<ML_Epetra::MultiLevelPreconditioner> ml_preconditioner;
>>>>>>> 88f9c5ff

    // Parameter list
    std::shared_ptr<const Teuchos::ParameterList> parameter_list;

    // Vectors spanning the null space
    std::shared_ptr<Epetra_MultiVector> _nullspace;

    // Teuchos::ParameterList pointer, used when initialized with a
    // Teuchos::RCP shared_ptr
    Teuchos::RCP<const Teuchos::ParameterList> parameter_ref_keeper;

  };

}

#endif

#endif<|MERGE_RESOLUTION|>--- conflicted
+++ resolved
@@ -15,14 +15,6 @@
 // You should have received a copy of the GNU Lesser General Public License
 // along with DOLFIN. If not, see <http://www.gnu.org/licenses/>.
 //
-<<<<<<< HEAD
-// Modified by Anders Logg 2011
-//
-// First added:  2010-02-25
-// Last changed: 2011-10-19
-
-=======
->>>>>>> 88f9c5ff
 #ifndef __DOLFIN_TRILINOS_PRECONDITIONER_H
 #define __DOLFIN_TRILINOS_PRECONDITIONER_H
 
@@ -39,33 +31,19 @@
 #include <dolfin/parameter/Parameters.h>
 #include "GenericPreconditioner.h"
 
-#include <BelosLinearProblem.hpp>
-#include <Epetra_MultiVector.h>
-#include <Epetra_Operator.h>
-
-// some typdefs for Belos
-typedef double ST;
-typedef Epetra_MultiVector MV;
-typedef Epetra_Operator OP;
-
 // Trilinos forward declarations
 class Epetra_MultiVector;
 class Epetra_RowMatrix;
 class Epetra_Operator;
 class Ifpack_Preconditioner;
-<<<<<<< HEAD
-
-=======
 namespace Belos {
   template<class ScalarType, class MV, class OP>
   class LinearProblem;
 }
->>>>>>> 88f9c5ff
 namespace ML_Epetra
 {
   class MultiLevelPreconditioner;
 }
-
 namespace Teuchos
 {
   class ParameterList;
@@ -103,11 +81,7 @@
     virtual ~TrilinosPreconditioner();
 
     /// Set the precondtioner and matrix used in preconditioner
-<<<<<<< HEAD
-    virtual void set(Belos::LinearProblem<ST,MV,OP>& problem,
-=======
     virtual void set(BelosLinearProblem& problem,
->>>>>>> 88f9c5ff
                      const EpetraMatrix& P
                      );
 
@@ -138,11 +112,7 @@
   private:
 
     /// Setup the ML precondtioner
-<<<<<<< HEAD
-    void set_ml(Belos::LinearProblem<double, MV, OP>& problem,
-=======
     void set_ml(BelosLinearProblem& problem,
->>>>>>> 88f9c5ff
                 const Epetra_RowMatrix& P);
 
     /// Named preconditioner
@@ -156,13 +126,8 @@
       _preconditioners_descr;
 
     // The Preconditioner
-<<<<<<< HEAD
-    boost::shared_ptr<Ifpack_Preconditioner> _ifpack_preconditioner;
-    boost::shared_ptr<ML_Epetra::MultiLevelPreconditioner> _ml_preconditioner;
-=======
     std::shared_ptr<Ifpack_Preconditioner> ifpack_preconditioner;
     std::shared_ptr<ML_Epetra::MultiLevelPreconditioner> ml_preconditioner;
->>>>>>> 88f9c5ff
 
     // Parameter list
     std::shared_ptr<const Teuchos::ParameterList> parameter_list;
