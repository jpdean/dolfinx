--- conflicted
+++ resolved
@@ -633,13 +633,8 @@
   }
 
   // Write values to HDF5
-<<<<<<< HEAD
   std::vector<std::size_t>
     global_size(1, MPI::sum(_mpi_comm, data_values.size()));
-
-=======
-  std::vector<std::size_t> global_size(1, MPI::sum(data_values.size()));
->>>>>>> 3257b11b
   write_data(name + "/values", data_values, global_size);
 }
 //-----------------------------------------------------------------------------
@@ -1196,12 +1191,8 @@
                  "Dataset \"%s\" not found", coordinates_name.c_str());
   }
 
-<<<<<<< HEAD
   // Structure to store local mesh
   LocalMeshData mesh_data(_mpi_comm);
-=======
-  LocalMeshData mesh_data;
->>>>>>> 3257b11b
   mesh_data.clear();
 
   // --- Topology ---
