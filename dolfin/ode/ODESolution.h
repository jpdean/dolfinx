--- conflicted
+++ resolved
@@ -108,13 +108,8 @@
     /// Make object ready for evaluating, set to read mode
     void flush();
 
-<<<<<<< HEAD
-    /// Evaluate (interpolate) value of solution at given time
-    void eval(const real& t, real* y);
-=======
     /// Evaluate (interpolate) value of solution at given time    
     void eval(const real& t, RealArray& y);
->>>>>>> 1326f7ab
 
     /// Get timeslab (used when iterating)
     ODESolutionData& get_timeslab(uint index);
