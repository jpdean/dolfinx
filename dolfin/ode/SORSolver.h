// Copyright (C) 2008 Benjamin Kehlet.
// Licensed under the GNU LGPL Version 2.1.
//
// First added:  2008-10-11
// Last changed: 2008-10-11
//
// This class implements a simple SOR solver for systems of linear
// equations. The purpose is primarily to be able to solve systems
// with extended precision, as the other solvers make use of LA
// backends with are limited to double precision.

#ifndef __SOR_SOLVER_H
#define __SOR_SOLVER_H

#include <dolfin/common/types.h>
#include <dolfin/log/log.h>
#include <dolfin/common/real.h>
#include <iostream>
#include <dolfin/la/uBLASDenseMatrix.h>

#define SOR_MAX_ITERATIONS 1000

namespace dolfin
{

  class SORSolver
  {
  public:

    // Will replace the initial guess in x
<<<<<<< HEAD
    static void SOR(uint n, const real* A,
		    real* x, const real* b,
		    const real& epsilon);

    // Compute A_inv*A and Ainv*b
    static void precondition(uint n,
			     const uBLASDenseMatrix& Ainv,
			     real* A, real* b,
			     real* Ainv_A, real* Ainv_b);

=======
    static void SOR(uint n, 
		    const real* A, 
		    real* x, 
		    const real* b, 
		    const real& tol); 
    
    // Solve Ax=b and precondition with matrix precond
    static void SOR_precond(uint n, 
			    const real* A, 
			    real* x,
			    const real* b,
			    const uBLASDenseMatrix& precond,
			    const real& tol );
    
>>>>>>> 19f8a253
    static real err(uint n, const real* A, const real* x, const real* b);

  private:

<<<<<<< HEAD
    static void _SOR_iteration(uint n,
			       const real* A,
			       const real* b,
			       real* x_new,
			       const real* x_prev);

=======
    static void SOR_iteration(uint n, 
			      const real* A, 
			      const real* b, 
			      real* x_new, 
			      const real* x_prev);
>>>>>>> 19f8a253
  };

}

#endif<|MERGE_RESOLUTION|>--- conflicted
+++ resolved
@@ -28,18 +28,6 @@
   public:
 
     // Will replace the initial guess in x
-<<<<<<< HEAD
-    static void SOR(uint n, const real* A,
-		    real* x, const real* b,
-		    const real& epsilon);
-
-    // Compute A_inv*A and Ainv*b
-    static void precondition(uint n,
-			     const uBLASDenseMatrix& Ainv,
-			     real* A, real* b,
-			     real* Ainv_A, real* Ainv_b);
-
-=======
     static void SOR(uint n, 
 		    const real* A, 
 		    real* x, 
@@ -54,25 +42,15 @@
 			    const uBLASDenseMatrix& precond,
 			    const real& tol );
     
->>>>>>> 19f8a253
     static real err(uint n, const real* A, const real* x, const real* b);
 
   private:
 
-<<<<<<< HEAD
-    static void _SOR_iteration(uint n,
-			       const real* A,
-			       const real* b,
-			       real* x_new,
-			       const real* x_prev);
-
-=======
     static void SOR_iteration(uint n, 
 			      const real* A, 
 			      const real* b, 
 			      real* x_new, 
 			      const real* x_prev);
->>>>>>> 19f8a253
   };
 
 }
