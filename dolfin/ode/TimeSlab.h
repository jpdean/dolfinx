--- conflicted
+++ resolved
@@ -18,11 +18,7 @@
   class ODESolution;
   class Method;
   class uBLASVector;
-<<<<<<< HEAD
-  class LogStream;
   class Lagrange;
-=======
->>>>>>> 723a1038
 
   /// This is the base class for time slabs, the collections of
   /// degrees of freedom for the solution of an ODE between two
@@ -83,18 +79,9 @@
     /// Sample residual for given component at given time
     virtual real rsample(uint i, real t) = 0;
 
-<<<<<<< HEAD
     /// Save to ODESolution object
     virtual void save_solution(ODESolution& u) = 0;
 
-    /// Display time slab data
-    virtual void disp() const = 0;
-
-    /// Output
-    friend LogStream& operator<<(LogStream& stream, const TimeSlab& timeslab);
-
-=======
->>>>>>> 723a1038
     /// Friends
     friend class TimeSlabJacobian;
     friend class TimeSlabSolver;
@@ -131,4 +118,5 @@
 
 }
 
-#endif+#endif
+
