// Copyright (C) 2006-2015 Anders Logg
//
// This file is part of DOLFIN.
//
// DOLFIN is free software: you can redistribute it and/or modify
// it under the terms of the GNU Lesser General Public License as published by
// the Free Software Foundation, either version 3 of the License, or
// (at your option) any later version.
//
// DOLFIN is distributed in the hope that it will be useful,
// but WITHOUT ANY WARRANTY; without even the implied warranty of
// MERCHANTABILITY or FITNESS FOR A PARTICULAR PURPOSE. See the
// GNU Lesser General Public License for more details.
//
// You should have received a copy of the GNU Lesser General Public License
// along with DOLFIN. If not, see <http://www.gnu.org/licenses/>.
//
// Modified by Johan Hoffman 2006.
// Modified by Andre Massing 2009.
// Modified by Garth N. Wells 2010.
// Modified by Jan Blechta 2013
// Modified by Martin Alnaes, 2015

#ifndef __CELL_H
#define __CELL_H

#include <memory>

#include <dolfin/geometry/Point.h>
#include "CellType.h"
#include "Mesh.h"
#include "MeshEntity.h"
#include "MeshEntityIteratorBase.h"
#include "MeshFunction.h"
#include <dolfin/geometry/CollisionDetection.h>
#include <dolfin/geometry/IntersectionTriangulation.h>

namespace dolfin
{

  /// A Cell is a _MeshEntity_ of topological codimension 0.

  class Cell : public MeshEntity
  {
  public:

    /// Create empty cell
    Cell() : MeshEntity() {}

    /// Create cell on given mesh with given index
    ///
    /// @param    mesh (_Mesh_)
    ///         The mesh.
    /// @param    index (std::size_t)
    ///         The index.
    Cell(const Mesh& mesh, std::size_t index)
      : MeshEntity(mesh, mesh.topology().dim(), index) {}

    /// Destructor
    ~Cell() {}

    /// Return type of cell
    CellType::Type type() const
    { return _mesh->type().cell_type(); }

    /// Return number of vertices of cell
    std::size_t num_vertices() const
    { return _mesh->type().num_vertices(); }

    /// Compute orientation of cell
    ///
    /// @return     std::size_t
    ///         Orientation of the cell (0 is 'up'/'right', 1 is 'down'/'left')
    std::size_t orientation() const
    { return _mesh->type().orientation(*this); }

    /// Compute orientation of cell relative to given 'up' direction
    ///
    /// @param    up (_Point_)
    ///         The direction defined as 'up'
    ///
    /// @return     std::size_t
    ///         Orientation of the cell (0 is 'same', 1 is 'opposite')
    std::size_t orientation(const Point& up) const
    { return _mesh->type().orientation(*this, up); }

    /// Compute (generalized) volume of cell
    ///
    /// @return     double
    ///         The volume of the cell.
    ///
    /// @code{.cpp}
    ///
    ///         UnitSquare mesh(1, 1);
    ///         Cell cell(mesh, 0);
    ///         info("%g", cell.volume());
    ///
    /// @endcode
    double volume() const
    { return _mesh->type().volume(*this); }

    /// Compute greatest distance between any two vertices
    ///
    /// @return     double
    ///         The greatest distance between any two vertices of the cell.
    ///
    /// @code{.cpp}
    ///
    ///         UnitSquareMesh mesh(1, 1);
    ///         Cell cell(mesh, 0);
    ///         info("%g", cell.h());
    ///
    /// @endcode
    double h() const
    { return _mesh->type().h(*this); }

    /// Compute circumradius of cell
    ///
    /// @return     double
    ///         The circumradius of the cell.
    ///
    /// @code{.cpp}
    ///
    ///         UnitSquareMesh mesh(1, 1);
    ///         Cell cell(mesh, 0);
    ///         info("%g", cell.circumradius());
    ///
    /// @endcode
    double circumradius() const
    { return _mesh->type().circumradius(*this); }

    /// Compute inradius of cell
    ///
    /// @return     double
    ///         Radius of the sphere inscribed in the cell.
    ///
    /// @code{.cpp}
    ///
    ///         UnitSquareMesh mesh(1, 1);
    ///         Cell cell(mesh, 0);
    ///         info("%g", cell.inradius());
    ///
    /// @endcode
    double inradius() const
    {
      // We would need facet areas
      _mesh->init(_mesh->type().dim() - 1);

      return _mesh->type().inradius(*this);
    }

    /// Compute ratio of inradius to circumradius times dim for cell.
    /// Useful as cell quality measure. Returns 1. for equilateral
    /// and 0. for degenerate cell.
    /// See Jonathan Richard Shewchuk: What Is a Good Linear Finite Element?,
    /// online: http://www.cs.berkeley.edu/~jrs/papers/elemj.pdf
    ///
    /// @return     double
    ///         topological_dimension * inradius / circumradius
    ///
    /// @code{.cpp}
    ///
    ///         UnitSquareMesh mesh(1, 1);
    ///         Cell cell(mesh, 0);
    ///         info("%g", cell.radius_ratio());
    ///
    /// @endcode
    double radius_ratio() const
    {
      // We would need facet areas
      _mesh->init(_mesh->type().dim() - 1);

      return _mesh->type().radius_ratio(*this);
    }

    /// Compute squared distance to given point.
    ///
    /// @param     point (Point)
    ///         The point.
    /// @return     double
    ///         The squared distance to the point.
    double squared_distance(const Point& point) const
    { return _mesh->type().squared_distance(*this, point); }

    /// Compute distance to given point.
    ///
    ///  @param    point (_Point_)
    ///         The point.
    /// @return     double
    ///         The distance to the point.
    double distance(const Point& point) const
    {
      return sqrt(squared_distance(point));
    }

    /// Compute component i of normal of given facet with respect to the cell
    ///
    /// @param    facet (std::size_t)
    ///         Index of facet.
    /// @param    i (std::size_t)
    ///         Component.
    ///
    /// @return     double
    ///         Component i of the normal of the facet.
    double normal(std::size_t facet, std::size_t i) const
    { return _mesh->type().normal(*this, facet, i); }

    /// Compute normal of given facet with respect to the cell
    ///
    /// @param    facet (std::size_t)
    ///         Index of facet.
    ///
    /// @return Point
    ///         Normal of the facet.
    Point normal(std::size_t facet) const
    { return _mesh->type().normal(*this, facet); }

    /// Compute normal to cell itself (viewed as embedded in 3D)
    ///
    /// @return Point
    ///         Normal of the cell
    Point cell_normal() const
    { return _mesh->type().cell_normal(*this); }

    /// Compute the area/length of given facet with respect to the cell
    ///
    /// @param    facet (std::size_t)
    ///         Index of the facet.
    ///
    /// @return     double
    ///         Area/length of the facet.
    double facet_area(std::size_t facet) const
    { return _mesh->type().facet_area(*this, facet); }

    /// Order entities locally
    ///
<<<<<<< HEAD
    /// @param    local_to_global_vertex_indices (std::vector<std::size_t>)
=======
    /// *Arguments*
    ///     global_vertex_indices (_std::vector<std::int64_t>_)
>>>>>>> 52ffb5dc
    ///         The global vertex indices.
    void order(const std::vector<std::int64_t>& local_to_global_vertex_indices)
    { _mesh->type().order(*this, local_to_global_vertex_indices); }

    /// Check if entities are ordered
    ///
    ///  @param    local_to_global_vertex_indices (std::vector<std::size_t>)
    ///         The global vertex indices.
    ///
    /// @return     bool
    ///         True iff ordered.
    bool ordered(const std::vector<std::int64_t>& local_to_global_vertex_indices) const
    { return _mesh->type().ordered(*this, local_to_global_vertex_indices); }

    /// Check whether given point is contained in cell. This function is
    /// identical to the function collides(point).
    ///
    /// @param     point (Point)
    ///         The point to be checked.
    ///
    /// @return     bool
    ///         True iff point is contained in cell.
    bool contains(const Point& point) const
    { return CollisionDetection::collides(*this, point); }

    /// Check whether given point collides with cell
    ///
    /// @param    point (Point)
    ///         The point to be checked.
    ///
    /// @return     bool
    ///         True iff point collides with cell.
    bool collides(const Point& point) const
    { return CollisionDetection::collides(*this, point); }

    /// Check whether given entity collides with cell
    ///
    /// @param    entity (MeshEntity)
    ///         The cell to be checked.
    ///
    /// @return     bool
    ///         True iff entity collides with cell.
    bool collides(const MeshEntity& entity) const
    { return CollisionDetection::collides(*this, entity); }

    /// Compute triangulation of intersection with given entity
    ///
    /// @param    entity (MeshEntity)
    ///         The entity with which to intersect.
    ///
    /// @return      std::vector<double>
    ///         A flattened array of simplices of dimension
    ///         num_simplices x num_vertices x gdim =
    ///         num_simplices x (tdim + 1) x gdim
    std::vector<double>
    triangulate_intersection(const MeshEntity& entity) const
    { return IntersectionTriangulation::triangulate_intersection(*this, entity); }

    // FIXME: This function is part of a UFC transition
    /// Get cell coordinate dofs (not vertex coordinates)
    void get_coordinate_dofs(std::vector<double>& coordinates) const
    {
      const MeshGeometry& geom = _mesh->geometry();
      const std::size_t gdim = geom.dim();
      const std::size_t geom_degree = geom.degree();
      const std::size_t num_vertices = this->num_vertices();
      const unsigned int* vertices = this->entities(0);

      if (geom_degree == 1)
      {
        coordinates.resize(num_vertices*gdim);
        for (std::size_t i = 0; i < num_vertices; ++i)
          for (std::size_t j = 0; j < gdim; ++j)
            coordinates[i*gdim + j] = geom.x(vertices[i])[j];
      }
      else if (geom_degree == 2)
      {
        const std::size_t tdim = _mesh->topology().dim();
        const std::size_t num_edges = this->num_entities(1);
        const unsigned int* edges = this->entities(1);

        coordinates.resize((num_vertices + num_edges)*gdim);

        for (std::size_t i = 0; i < num_vertices; ++i)
          for (std::size_t j = 0; j < gdim; j++)
            coordinates[i*gdim + j] = geom.x(vertices[i])[j];

        for (std::size_t i = 0; i < num_edges; ++i)
        {
          const std::size_t entity_index
              = (tdim == 1) ? index() : edges[i];
          const std::size_t point_index
            = geom.get_entity_index(1, 0, entity_index);
          for (std::size_t j = 0; j < gdim; ++j)
            coordinates[(i + num_vertices)*gdim + j] = geom.x(point_index)[j];
        }
      }
      else
      {
        dolfin_error("Cell.h", "get coordinate_dofs", "Unsupported mesh degree");
      }

    }

    // FIXME: This function is part of a UFC transition
    /// Get cell vertex coordinates (not coordinate dofs)
    void get_vertex_coordinates(std::vector<double>& coordinates) const
    {
      const std::size_t gdim = _mesh->geometry().dim();
      const std::size_t num_vertices = this->num_vertices();
      const unsigned int* vertices = this->entities(0);
      coordinates.resize(num_vertices*gdim);
      for (std::size_t i = 0; i < num_vertices; i++)
        for (std::size_t j = 0; j < gdim; j++)
          coordinates[i*gdim + j] = _mesh->geometry().x(vertices[i])[j];
    }

    // FIXME: This function is part of a UFC transition
    /// Fill UFC cell with miscellaneous data
    void get_cell_data(ufc::cell& ufc_cell, int local_facet=-1) const
    {
      ufc_cell.geometric_dimension = _mesh->geometry().dim();
      ufc_cell.local_facet = local_facet;
      if (_mesh->cell_orientations().empty())
        ufc_cell.orientation = -1;
      else
      {
        dolfin_assert(index() < _mesh->cell_orientations().size());
        ufc_cell.orientation = _mesh->cell_orientations()[index()];
      }
      ufc_cell.mesh_identifier = mesh_id();
      ufc_cell.index = index();
    }

    // FIXME: This function is part of a UFC transition
    /// Fill UFC cell with topology data
    void get_cell_topology(ufc::cell& ufc_cell) const
    {
      const MeshTopology& topology = _mesh->topology();

      const std::size_t tdim = topology.dim();
      ufc_cell.topological_dimension = tdim;
      if (_mesh->cell_orientations().empty())
        ufc_cell.orientation = -1;
      else
      {
        dolfin_assert(index() < _mesh->cell_orientations().size());
        ufc_cell.orientation = _mesh->cell_orientations()[index()];
      }
      ufc_cell.entity_indices.resize(tdim + 1);
      for (std::size_t d = 0; d < tdim; d++)
      {
        ufc_cell.entity_indices[d].resize(num_entities(d));
        if (topology.have_global_indices(d))
        {
          const std::vector<std::int64_t>& global_indices
            = topology.global_indices(d);
          for (std::size_t i = 0; i < num_entities(d); ++i)
            ufc_cell.entity_indices[d][i] = global_indices[entities(d)[i]];
        }
        else
        {
          for (std::size_t i = 0; i < num_entities(d); ++i)
            ufc_cell.entity_indices[d][i] = entities(d)[i];
        }
      }
      ufc_cell.entity_indices[tdim].resize(1);
      if (topology.have_global_indices(tdim))
        ufc_cell.entity_indices[tdim][0] = global_index();
      else
        ufc_cell.entity_indices[tdim][0] = index();

      // FIXME: Using the local cell index is inconsistent with UFC, but
      //        necessary to make DOLFIN run
      // Local cell index
      ufc_cell.index = ufc_cell.entity_indices[tdim][0];
    }

  };

  /// A CellIterator is a MeshEntityIterator of topological codimension 0.
  typedef MeshEntityIteratorBase<Cell> CellIterator;

  /// A CellFunction is a MeshFunction of topological codimension 0.
  template <typename T> class CellFunction : public MeshFunction<T>
  {
  public:

    /// Constructor on Mesh
    CellFunction(std::shared_ptr<const Mesh> mesh)
      : MeshFunction<T>(mesh, mesh->topology().dim()) {}

    /// Constructor on Mesh and value
    CellFunction(std::shared_ptr<const Mesh> mesh, const T& value)
      : MeshFunction<T>(mesh, mesh->topology().dim(), value) {}
  };

}

#endif<|MERGE_RESOLUTION|>--- conflicted
+++ resolved
@@ -234,12 +234,7 @@
 
     /// Order entities locally
     ///
-<<<<<<< HEAD
     /// @param    local_to_global_vertex_indices (std::vector<std::size_t>)
-=======
-    /// *Arguments*
-    ///     global_vertex_indices (_std::vector<std::int64_t>_)
->>>>>>> 52ffb5dc
     ///         The global vertex indices.
     void order(const std::vector<std::int64_t>& local_to_global_vertex_indices)
     { _mesh->type().order(*this, local_to_global_vertex_indices); }
