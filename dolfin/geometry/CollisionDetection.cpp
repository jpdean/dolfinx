--- conflicted
+++ resolved
@@ -481,24 +481,11 @@
 
   // Compute cosine
   v /= vnorm;
-  const double cosa = v.dot(w) / wnorm;
-
-<<<<<<< HEAD
-  // Cosine should be 1 (if -1 then point and p1 are on opposite sides
-  // of p0)
-  if (std::abs(1-cosa) < DOLFIN_EPS)
-  {
-    // Check if projected point is between p0 and p1
-    const double t = wnorm / vnorm;
-
-    if (t <= 1)
-      return true;
-  }
-=======
+  const double a = v.dot(w) / wnorm;
+
   // Cosine should be 1, and point should lie between p0 and p1
   if (std::abs(1-a) < DOLFIN_EPS_LARGE and wnorm <= vnorm)
     return true;
->>>>>>> 4b7cb231
 
   return false;
 }
@@ -527,20 +514,17 @@
 
   Point r = point - p0;
   double pnormal = r.x()*r0.y() - r.y()*r0.x();
-
   if (pnormal != 0.0 and std::signbit(normal) != std::signbit(pnormal))
     return false;
 
   // Repeat for each edge
   r = point - p1;
   pnormal = r.x()*r1.y() - r.y()*r1.x();
-
   if (pnormal != 0.0 and std::signbit(normal) != std::signbit(pnormal))
     return false;
 
   r = point - p2;
   pnormal = r.x()*r2.y() - r.y()*r2.x();
-
   if (pnormal != 0.0 and std::signbit(normal) != std::signbit(pnormal))
     return false;
 
@@ -566,7 +550,6 @@
   Point r = point - p0;
   // Check point is in plane of triangle (for manifold)
   double volume = r.dot(normal);
-
   if (volume > DOLFIN_EPS)
     return false;
 
@@ -574,20 +557,17 @@
   // Dot product of two normals should be positive, if inside.
   Point pnormal = r.cross(r0);
   double t1 = normal.dot(pnormal);
-
   if (t1 < 0) return false;
 
   // Repeat for each edge
   r = point - p1;
   pnormal = r.cross(r1);
   double t2 = normal.dot(pnormal);
-
   if (t2 < 0) return false;
 
   r = point - p2;
   pnormal = r.cross(r2);
   double t3 = normal.dot(pnormal);
-
   if (t3 < 0) return false;
 
   return true;
@@ -833,7 +813,7 @@
       // Allow or not allow adjacent edges as colliding:
       //if (e >= 0 && e <= f) return true;
       if (e > 0 && e < f)
-	return true;
+        return true;
     }
     else
     {
