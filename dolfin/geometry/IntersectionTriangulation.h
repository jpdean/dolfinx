--- conflicted
+++ resolved
@@ -44,11 +44,7 @@
     /// @param    entity_1 (_MeshEntity_)
     ///         The second entity.
     ///
-<<<<<<< HEAD
-    ///     std::vector<double>
-=======
-    /// @return    std::vector<double>
->>>>>>> dd0ae923
+    /// @return    std::vector<double>
     ///         A flattened array of simplices of dimension
     ///         num_simplices x num_vertices x gdim =
     ///         num_simplices x (tdim + 1) x gdim
@@ -58,21 +54,12 @@
 
     /// Compute triangulation of intersection of two intervals
     ///
-<<<<<<< HEAD
-    /// @param interval_0 (_MeshEntity_)
-    ///         The first interval.
-    /// @param interval_1 (_MeshEntity_)
-    ///         The second interval.
-    ///
-    /// @return   std::vector<double>
-=======
     /// @param    interval_0 (_MeshEntity_)
     ///         The first interval.
     /// @param    interval_1 (_MeshEntity_)
     ///         The second interval.
     ///
     /// @return    std::vector<double>
->>>>>>> dd0ae923
     ///         A flattened array of simplices of dimension
     ///         num_simplices x num_vertices x gdim =
     ///         num_simplices x (tdim + 1) x gdim
@@ -97,15 +84,9 @@
 
     /// Compute triangulation of intersection of two triangles
     ///
-<<<<<<< HEAD
-    ///  @param triangle_0 (_MeshEntity_)
-    ///         The first triangle.
-    ///  @param triangle_1 (_MeshEntity_)
-=======
     /// @param   triangle_0 (_MeshEntity_)
     ///         The first triangle.
     /// @param   triangle_1 (_MeshEntity_)
->>>>>>> dd0ae923
     ///         The second triangle.
     ///
     /// @return    std::vector<double>
@@ -118,15 +99,9 @@
 
     /// Compute triangulation of intersection of a tetrahedron and a triangle
     ///
-<<<<<<< HEAD
-    /// @param tetrahedron (_MeshEntity_)
-    ///         The tetrahedron.
-    /// @param triangle (_MeshEntity_)
-=======
     /// @param    tetrahedron (_MeshEntity_)
     ///         The tetrahedron.
     /// @param   triangle (_MeshEntity_)
->>>>>>> dd0ae923
     ///         The triangle
     ///
     /// @return    std::vector<double>
@@ -139,15 +114,9 @@
 
     /// Compute triangulation of intersection of two tetrahedra
     ///
-<<<<<<< HEAD
-    /// @param  tetrahedron_0 (_MeshEntity_)
-    ///         The first tetrahedron.
-    /// @param tetrahedron_1 (_MeshEntity_)
-=======
     /// @param    tetrahedron_0 (_MeshEntity_)
     ///         The first tetrahedron.
     /// @param    tetrahedron_1 (_MeshEntity_)
->>>>>>> dd0ae923
     ///         The second tetrahedron.
     ///
     /// @return    std::vector<double>
@@ -161,10 +130,6 @@
     /// Function for general intersection computation of two simplices
     /// with different topological dimension but the same geometrical
     /// dimension
-<<<<<<< HEAD
-    ///
-=======
->>>>>>> dd0ae923
     static std::vector<double>
     triangulate_intersection(const std::vector<Point>& s0,
                              std::size_t tdim0,
