# Copyright (C) 2006 Anders Logg
#
# This file is part of DOLFIN (https://www.fenicsproject.org)
#
# SPDX-License-Identifier:    LGPL-3.0-or-later

import math
import sys
import os

import numpy
import pytest

import dolfin
import FIAT

from dolfin import (MPI, Mesh, BoxMesh, MeshEntity, MeshFunction, RectangleMesh,
                    UnitCubeMesh, UnitIntervalMesh, UnitSquareMesh, cpp)
from dolfin.cpp.mesh import CellType, is_simplex
from dolfin.fem import assemble_scalar
from dolfin.io import XDMFFile
from dolfin_utils.test.fixtures import tempdir
from dolfin_utils.test.skips import skip_in_parallel
from ufl import dx
<<<<<<< HEAD
=======

from pygmsh.built_in import Geometry
from pygmsh import generate_mesh
>>>>>>> b2acc24c

assert (tempdir)


@pytest.fixture
def mesh1d():
    """Create 1D mesh with degenerate cell"""
    mesh1d = UnitIntervalMesh(MPI.comm_world, 4)
    mesh1d.geometry.points[4] = mesh1d.geometry.points[3]
    return mesh1d


@pytest.fixture
def mesh2d():
    """Create 2D mesh with one equilateral triangle"""
    mesh2d = RectangleMesh(
        MPI.comm_world, [numpy.array([0.0, 0.0, 0.0]),
                         numpy.array([1., 1., 0.0])], [1, 1],
        CellType.triangle, cpp.mesh.GhostMode.none, 'left')
    mesh2d.geometry.points[3, :2] += 0.5 * (math.sqrt(3.0) - 1.0)
    return mesh2d


@pytest.fixture
def mesh3d():
    """Create 3D mesh with regular tetrahedron and degenerate cells"""
    mesh3d = UnitCubeMesh(MPI.comm_world, 1, 1, 1)
    i1 = numpy.where((mesh3d.geometry.points
                      == (0, 1, 0)).all(axis=1))[0][0]
    i2 = numpy.where((mesh3d.geometry.points
                      == (1, 1, 1)).all(axis=1))[0][0]

    mesh3d.geometry.points[i1][0] = 1.0
    mesh3d.geometry.points[i2][1] = 0.0
    return mesh3d


@pytest.fixture
def c0(mesh3d):
    """Original tetrahedron from UnitCubeMesh(MPI.comm_world, 1, 1, 1)"""
    return MeshEntity(mesh3d, mesh3d.topology.dim, 0)


@pytest.fixture
def c1(mesh3d):
    # Degenerate cell
    return MeshEntity(mesh3d, mesh3d.topology.dim, 1)


@pytest.fixture
def c5(mesh3d):
    # Regular tetrahedron with edge sqrt(2)
    return MeshEntity(mesh3d, mesh3d.topology.dim, 5)


@pytest.fixture
def interval():
    return UnitIntervalMesh(MPI.comm_world, 10)


@pytest.fixture
def square():
    return UnitSquareMesh(MPI.comm_world, 5, 5)


@pytest.fixture
def rectangle():
    return RectangleMesh(
        MPI.comm_world, [numpy.array([0.0, 0.0, 0.0]),
                         numpy.array([2.0, 2.0, 0.0])], [5, 5],
        CellType.triangle, cpp.mesh.GhostMode.none)


@pytest.fixture
def cube():
    return UnitCubeMesh(MPI.comm_world, 3, 3, 3)


@pytest.fixture
def box():
    return BoxMesh(MPI.comm_world, [numpy.array([0, 0, 0]),
                                    numpy.array([2, 2, 2])], [2, 2, 5], CellType.tetrahedron,
                   cpp.mesh.GhostMode.none)


@pytest.fixture
def mesh():
    return UnitSquareMesh(MPI.comm_world, 3, 3)


@pytest.fixture
def f(mesh):
    return MeshFunction('int', mesh, 0, 0)


def new_comm(comm):
    new_group = comm.group.Incl([0])
    new_comm = comm.Create_group(new_group)
    return new_comm


def test_UFLCell(interval, square, rectangle, cube, box):
    import ufl
    assert ufl.interval == interval.ufl_cell()
    assert ufl.triangle == square.ufl_cell()
    assert ufl.triangle == rectangle.ufl_cell()
    assert ufl.tetrahedron == cube.ufl_cell()
    assert ufl.tetrahedron == box.ufl_cell()


def test_UFLDomain(interval, square, rectangle, cube, box):
    def _check_ufl_domain(mesh):
        domain = mesh.ufl_domain()
        assert mesh.geometry.dim == domain.geometric_dimension()
        assert mesh.topology.dim == domain.topological_dimension()
        assert mesh.ufl_cell() == domain.ufl_cell()
        assert mesh.id == domain.ufl_id()

    _check_ufl_domain(interval)
    _check_ufl_domain(square)
    _check_ufl_domain(rectangle)
    _check_ufl_domain(cube)
    _check_ufl_domain(box)


# pygmsh is problematic in parallel because it uses subprocess to call
# gmsh. To be robust, it would need to call MPI 'spawn'.
@pytest.mark.skip(
    reason="pymsh calling gmsh fails in container (related to file creation)")
@skip_in_parallel
def test_mesh_construction_pygmsh():

    import pygmsh

    if MPI.rank(MPI.comm_world) == 0:
        geom = pygmsh.opencascade.Geometry()
        geom.add_ball([0.0, 0.0, 0.0], 1.0, char_length=0.2)
        pygmsh_mesh = pygmsh.generate_mesh(geom)
        points, cells = pygmsh_mesh.points, pygmsh_mesh.cells
    else:
        points = numpy.zeros([0, 3])
        cells = {
            "tetra": numpy.zeros([0, 4], dtype=numpy.int64),
            "triangle": numpy.zeros([0, 3], dtype=numpy.int64),
            "line": numpy.zeros([0, 2], dtype=numpy.int64)
        }

    mesh = Mesh(MPI.comm_world, dolfin.cpp.mesh.CellType.tetrahedron, points,
                cells['tetra'], [], cpp.mesh.GhostMode.none)
    assert mesh.degree() == 1
    assert mesh.geometry.dim == 3
    assert mesh.topology.dim == 3

    mesh = Mesh(MPI.comm_world,
                dolfin.cpp.mesh.CellType.triangle, points,
                cells['triangle'], [], cpp.mesh.GhostMode.none)
    assert mesh.degree() == 1
    assert mesh.geometry.dim == 3
    assert mesh.topology.dim == 2

    mesh = Mesh(MPI.comm_world,
                dolfin.cpp.mesh.CellType.interval, points,
                cells['line'], [], cpp.mesh.GhostMode.none)
    assert mesh.degree() == 1
    assert mesh.geometry.dim == 3
    assert mesh.topology.dim == 1

    if MPI.rank(MPI.comm_world) == 0:
        print("Generate mesh")
        geom = pygmsh.opencascade.Geometry()
        geom.add_ball([0.0, 0.0, 0.0], 1.0, char_length=0.2)
        pygmsh_mesh = pygmsh.generate_mesh(
            geom, extra_gmsh_arguments=['-order', '2'])
        points, cells = pygmsh_mesh.points, pygmsh_mesh.cells
        print("End Generate mesh", cells.keys())
    else:
        points = numpy.zeros([0, 3])
        cells = {
            "tetra10": numpy.zeros([0, 10], dtype=numpy.int64),
            "triangle6": numpy.zeros([0, 6], dtype=numpy.int64),
            "line3": numpy.zeros([0, 3], dtype=numpy.int64)
        }

    mesh = Mesh(MPI.comm_world, dolfin.cpp.mesh.CellType.tetrahedron, points,
                cells['tetra10'], [], cpp.mesh.GhostMode.none)
    assert mesh.degree() == 2
    assert mesh.geometry.dim == 3
    assert mesh.topology.dim == 3

    mesh = Mesh(MPI.comm_world, dolfin.cpp.mesh.CellType.triangle, points,
                cells['triangle6'], [], cpp.mesh.GhostMode.none)
    assert mesh.degree() == 2
    assert mesh.geometry.dim == 3
    assert mesh.topology.dim == 2


def test_UnitSquareMeshDistributed():
    """Create mesh of unit square."""
    mesh = UnitSquareMesh(MPI.comm_world, 5, 7)
    assert mesh.num_entities_global(0) == 48
    assert mesh.num_entities_global(2) == 70
    assert mesh.geometry.dim == 2
    assert MPI.sum(mesh.mpi_comm(), mesh.topology.ghost_offset(0)) == 48


def test_UnitSquareMeshLocal():
    """Create mesh of unit square."""
    mesh = UnitSquareMesh(MPI.comm_self, 5, 7)
    assert mesh.num_entities(0) == 48
    assert mesh.num_cells() == 70
    assert mesh.geometry.dim == 2


def test_UnitCubeMeshDistributed():
    """Create mesh of unit cube."""
    mesh = UnitCubeMesh(MPI.comm_world, 5, 7, 9)
    assert mesh.num_entities_global(0) == 480
    assert mesh.num_entities_global(3) == 1890
    assert mesh.geometry.dim == 3
    assert MPI.sum(mesh.mpi_comm(), mesh.topology.ghost_offset(0)) == 480


def test_UnitCubeMeshLocal():
    """Create mesh of unit cube."""
    mesh = UnitCubeMesh(MPI.comm_self, 5, 7, 9)
    assert mesh.num_entities(0) == 480
    assert mesh.num_cells() == 1890
    assert mesh.geometry.dim == 3


def test_UnitQuadMesh():
    mesh = UnitSquareMesh(MPI.comm_world, 5, 7, CellType.quadrilateral)
    assert mesh.num_entities_global(0) == 48
    assert mesh.num_entities_global(2) == 35
    assert mesh.geometry.dim == 2
    assert MPI.sum(mesh.mpi_comm(), mesh.topology.ghost_offset(0)) == 48


def test_UnitHexMesh():
    mesh = UnitCubeMesh(MPI.comm_world, 5, 7, 9, CellType.hexahedron)
    assert mesh.num_entities_global(0) == 480
    assert mesh.num_entities_global(3) == 315
    assert mesh.geometry.dim == 3
    assert MPI.sum(mesh.mpi_comm(), mesh.topology.ghost_offset(0)) == 480


def test_hash():
    h1 = UnitSquareMesh(MPI.comm_world, 4, 4).hash()
    h2 = UnitSquareMesh(MPI.comm_world, 4, 5).hash()
    h3 = UnitSquareMesh(MPI.comm_world, 4, 4).hash()
    assert h1 == h3
    assert h1 != h2


@skip_in_parallel
def test_GetCoordinates():
    """Get coordinates of vertices"""
    mesh = UnitSquareMesh(MPI.comm_world, 5, 5)
    assert len(mesh.geometry.points) == 36


def test_GetCells():
    """Get cells of mesh"""
    mesh = UnitSquareMesh(MPI.comm_world, 5, 5)
    assert MPI.sum(mesh.mpi_comm(), len(mesh.cells())) == 50


@skip_in_parallel
def test_cell_inradius(c0, c1, c5):
    assert cpp.mesh.inradius(c0.mesh(), [c0.index()]) == pytest.approx((3.0 - math.sqrt(3.0)) / 6.0)
    assert cpp.mesh.inradius(c1.mesh(), [c1.index()]) == pytest.approx(0.0)
    assert cpp.mesh.inradius(c5.mesh(), [c5.index()]) == pytest.approx(math.sqrt(3.0) / 6.0)


@skip_in_parallel
def test_cell_circumradius(c0, c1, c5):
    assert cpp.mesh.circumradius(c0.mesh(), [c0.index()], c0.dim) == pytest.approx(math.sqrt(3.0) / 2.0)
    # Implementation of diameter() does not work accurately
    # for degenerate cells - sometimes yields NaN
    r_c1 = cpp.mesh.circumradius(c1.mesh(), [c1.index()], c1.dim)
    assert math.isnan(r_c1)
    assert cpp.mesh.circumradius(c5.mesh(), [c5.index()], c5.dim) == pytest.approx(math.sqrt(3.0) / 2.0)


@skip_in_parallel
def test_cell_h(c0, c1, c5):
    for c in [c0, c1, c5]:
        assert cpp.mesh.h(c.mesh(), [c.index()], c.dim) == pytest.approx(math.sqrt(2.0))


@skip_in_parallel
def test_cell_radius_ratio(c0, c1, c5):
    assert cpp.mesh.radius_ratio(c0.mesh(), [c0.index()]) == pytest.approx(math.sqrt(3.0) - 1.0)
    assert numpy.isnan(cpp.mesh.radius_ratio(c1.mesh(), [c1.index()]))
    assert cpp.mesh.radius_ratio(c5.mesh(), [c5.index()]) == pytest.approx(1.0)


@skip_in_parallel
def test_hmin_hmax(mesh1d, mesh2d, mesh3d):
    assert mesh1d.hmin() == pytest.approx(0.0)
    assert mesh1d.hmax() == pytest.approx(0.25)
    assert mesh2d.hmin() == pytest.approx(math.sqrt(2.0))
    assert mesh2d.hmax() == pytest.approx(math.sqrt(2.0))
    assert mesh3d.hmin() == pytest.approx(math.sqrt(2.0))
    assert mesh3d.hmax() == pytest.approx(math.sqrt(2.0))


@skip_in_parallel
def test_rmin_rmax(mesh1d, mesh2d, mesh3d):
    assert round(mesh1d.rmin() - 0.0, 7) == 0
    # assert round(mesh1d.rmax() - 0.125, 7) == 0
    # assert round(mesh2d.rmin() - 1.0 / (2.0 + math.sqrt(2.0)), 7) == 0
    # assert round(mesh2d.rmax() - math.sqrt(6.0) / 6.0, 7) == 0
    # assert round(mesh3d.rmin() - 0.0, 7) == 0
    # assert round(mesh3d.rmax() - math.sqrt(3.0) / 6.0, 7) == 0

# - Facilities to run tests on combination of meshes


mesh_factories = [
    (UnitIntervalMesh, (MPI.comm_world, 8)),
    (UnitSquareMesh, (MPI.comm_world, 4, 4)),
    (UnitCubeMesh, (MPI.comm_world, 2, 2, 2)),
    (UnitSquareMesh, (MPI.comm_world, 4, 4, CellType.quadrilateral)),
    (UnitCubeMesh, (MPI.comm_world, 2, 2, 2, CellType.hexahedron)),
    # FIXME: Add mechanism for testing meshes coming from IO
]

mesh_factories_broken_shared_entities = [
    (UnitIntervalMesh, (
        MPI.comm_world,
        8,
    )),
    (UnitSquareMesh, (MPI.comm_world, 4, 4)),
    # FIXME: Problem in test_shared_entities
    (UnitCubeMesh, (MPI.comm_world, 2, 2, 2)),
    (UnitSquareMesh, (MPI.comm_world, 4, 4, CellType.quadrilateral)),
    (UnitCubeMesh, (MPI.comm_world, 2, 2, 2, CellType.hexahedron)),
]

# FIXME: Fix this xfail


def xfail_ghosted_quads_hexes(mesh_factory, ghost_mode):
    """Xfail when mesh_factory on quads/hexes uses
    shared_vertex mode. Needs implementing.
    """
    if mesh_factory in [UnitSquareMesh, UnitCubeMesh]:
        if ghost_mode == cpp.mesh.GhostMode.shared_vertex:
            pytest.xfail(reason="Missing functionality in '{}' with '' "
                         "mode".format(mesh_factory, ghost_mode))


@pytest.mark.parametrize('mesh_factory', mesh_factories)
def test_mesh_topology_against_fiat(mesh_factory, ghost_mode=cpp.mesh.GhostMode.none):
    """Test that mesh cells have topology matching to FIAT reference
    cell they were created from.
    """
    func, args = mesh_factory
    xfail_ghosted_quads_hexes(func, ghost_mode)
    mesh = func(*args)
    if not is_simplex(mesh.cell_type):
        return

    # Order mesh
    cpp.mesh.Ordering.order_simplex(mesh)

    # Create FIAT cell
    cell_name = cpp.mesh.to_string(mesh.cell_type)
    fiat_cell = FIAT.ufc_cell(cell_name)

    # Initialize all mesh entities and connectivities
    mesh.create_connectivity_all()

    for i in range(mesh.num_cells()):
        cell = MeshEntity(mesh, mesh.topology.dim, i)
        # Get mesh-global (MPI-local) indices of cell vertices
        vertex_global_indices = cell.entities(0)

        # Loop over all dimensions of reference cell topology
        for d, d_topology in fiat_cell.get_topology().items():

            # Get entities of dimension d on the cell
            entities = cell.entities(d)
            if len(entities) == 0:  # Fixup for highest dimension
                entities = (i, )

            # Loop over all entities of fixed dimension d
            for entity_index, entity_topology in d_topology.items():

                # Check that entity vertices map to cell vertices in correct order
                entity = MeshEntity(mesh, d, entities[entity_index])
                entity_vertices = entity.entities(0)
                assert all(vertex_global_indices[numpy.array(entity_topology)]
                           == entity_vertices)


def test_mesh_topology_lifetime():
    """Check that lifetime of Mesh.topology is bound to underlying mesh object"""
    mesh = UnitSquareMesh(MPI.comm_world, 4, 4)
    rc = sys.getrefcount(mesh)
    topology = mesh.topology
    assert sys.getrefcount(mesh) == rc + 1
    del topology
    assert sys.getrefcount(mesh) == rc


@pytest.mark.xfail(condition=MPI.size(MPI.comm_world) > 1,
                   reason="Small meshes fail in parallel")
def test_small_mesh():
    mesh3d = UnitCubeMesh(MPI.comm_world, 1, 1, 1)
    gdim = mesh3d.geometry.dim
    assert mesh3d.num_entities_global(gdim) == 6

    mesh2d = UnitSquareMesh(MPI.comm_world, 1, 1)
    gdim = mesh2d.geometry.dim
    assert mesh2d.num_entities_global(gdim) == 2

    mesh1d = UnitIntervalMesh(MPI.comm_world, 2)
    gdim = mesh1d.geometry.dim
    assert mesh1d.num_entities_global(gdim) == 2


def test_topology_surface(cube):
    surface_vertex_markers = cube.topology.on_boundary(0)
    assert surface_vertex_markers
    n = 3
    cube.create_entities(1)
    cube.create_connectivity(2, 1)
    surface_edge_markers = cube.topology.on_boundary(1)
    assert surface_edge_markers
    surface_facet_markers = cube.topology.on_boundary(2)
    sf_count = numpy.count_nonzero(numpy.array(surface_facet_markers))
    assert MPI.sum(cube.mpi_comm(), sf_count) == n * n * 12


@pytest.mark.parametrize("mesh_factory", mesh_factories)
@pytest.mark.parametrize("subset_comm", [MPI.comm_world, new_comm(MPI.comm_world)])
def test_distribute_mesh(subset_comm, tempdir, mesh_factory):
    func, args = mesh_factory
    mesh = func(*args)

    if not is_simplex(mesh.cell_type):
        return

    # Order mesh
    cpp.mesh.Ordering.order_simplex(mesh)

    encoding = XDMFFile.Encoding.HDF5
    ghost_mode = cpp.mesh.GhostMode.none
    filename = os.path.join(tempdir, "mesh.xdmf")
    comm = mesh.mpi_comm()
    parts = comm.size
    partitioner = cpp.mesh.Partitioner.scotch

    with XDMFFile(mesh.mpi_comm(), filename, encoding) as file:
        file.write(mesh)

    # Use the subset_comm to read and partition mesh, then distribute to all
    # available processes
    with XDMFFile(subset_comm, filename) as file:
        cell_type, points, cells, indices = file.read_mesh_data(subset_comm)
    partition_data = cpp.mesh.partition_cells(subset_comm, parts, cell_type,
                                              cells, partitioner)
    dist_mesh = cpp.mesh.build_from_partition(MPI.comm_world, cell_type, points,
                                              cells, indices, ghost_mode,
                                              partition_data)

    assert(mesh.cell_type == dist_mesh.cell_type)
    assert mesh.num_entities_global(0) == dist_mesh.num_entities_global(0)
    dim = dist_mesh.topology.dim
    assert mesh.num_entities_global(dim) == dist_mesh.num_entities_global(dim)


@pytest.mark.parametrize("mesh_factory", mesh_factories)
def test_custom_partition(tempdir, mesh_factory):
    func, args = mesh_factory
    mesh = func(*args)

    if not is_simplex(mesh.cell_type):
        return

    comm = mesh.mpi_comm()
    filename = os.path.join(tempdir, "mesh.xdmf")
    encoding = XDMFFile.Encoding.HDF5
    ghost_mode = cpp.mesh.GhostMode.none

    with XDMFFile(comm, filename, encoding) as file:
        file.write(mesh)

    with XDMFFile(comm, filename) as file:
        cell_type, points, cells, global_indices = file.read_mesh_data(comm)

    # Create a custom partition array
    part = numpy.zeros(cells.shape[0], dtype=numpy.int32)
    part[:] = comm.rank

    ghost_procs = cpp.mesh.ghost_cell_mapping(comm, part, cell_type, cells)
    cell_partition = cpp.mesh.PartitionData(part, ghost_procs)
    dist_mesh = cpp.mesh.build_from_partition(comm, cell_type, points,
                                              cells, global_indices,
                                              ghost_mode, cell_partition)

    assert(mesh.cell_type == dist_mesh.cell_type)
    assert mesh.num_entities_global(0) == dist_mesh.num_entities_global(0)
    dim = dist_mesh.topology.dim
    assert mesh.num_entities_global(dim) == dist_mesh.num_entities_global(dim)


def test_coords():
    mesh = UnitCubeMesh(MPI.comm_world, 4, 4, 5)
    d = mesh.coordinate_dofs().entity_points()
    d += 2
    assert numpy.array_equal(d, mesh.coordinate_dofs().entity_points())


def test_UnitHexMesh_assemble():
    mesh = UnitCubeMesh(MPI.comm_world, 6, 7, 5, CellType.hexahedron)
    vol = assemble_scalar(1 * dx(mesh))
    vol = MPI.sum(mesh.mpi_comm(), vol)
<<<<<<< HEAD
    assert(vol == pytest.approx(1, rel=1e-9))
=======
    assert(vol == pytest.approx(1, rel=1e-9))


@skip_in_parallel
@pytest.mark.parametrize("L", [1, 2])
@pytest.mark.parametrize("H", [1, 2])
def test_custom_permutation(L, H):
    geo = Geometry()
    # Structured quadrialterals
    geo.add_raw_code("Mesh.Algorithm = 8;")
    circle = geo.add_rectangle(0, L, 0, H, 0, lcar=0.2)
    geo.add_raw_code("Recombine Surface {{{}}};".format(circle.surface.id))
    mesh_gmsh = generate_mesh(geo, prune_z_0=True, geo_filename="mesh.geo")

    ghost_mode = cpp.mesh.GhostMode.none
    # Counter Clockwise permutation
    mesh = Mesh(MPI.comm_world, CellType.quadrilateral,
                mesh_gmsh.points, mesh_gmsh.cells["quad"],
                [], ghost_mode, custom_permutation=[0, 1, 3, 2])
    vol = assemble_scalar(1 * dx(mesh))
    vol = MPI.sum(mesh.mpi_comm(), vol)

    assert(vol == pytest.approx(L * H, rel=1e-9))
>>>>>>> b2acc24c
<|MERGE_RESOLUTION|>--- conflicted
+++ resolved
@@ -22,12 +22,9 @@
 from dolfin_utils.test.fixtures import tempdir
 from dolfin_utils.test.skips import skip_in_parallel
 from ufl import dx
-<<<<<<< HEAD
-=======
 
 from pygmsh.built_in import Geometry
 from pygmsh import generate_mesh
->>>>>>> b2acc24c
 
 assert (tempdir)
 
@@ -548,9 +545,6 @@
     mesh = UnitCubeMesh(MPI.comm_world, 6, 7, 5, CellType.hexahedron)
     vol = assemble_scalar(1 * dx(mesh))
     vol = MPI.sum(mesh.mpi_comm(), vol)
-<<<<<<< HEAD
-    assert(vol == pytest.approx(1, rel=1e-9))
-=======
     assert(vol == pytest.approx(1, rel=1e-9))
 
 
@@ -573,5 +567,4 @@
     vol = assemble_scalar(1 * dx(mesh))
     vol = MPI.sum(mesh.mpi_comm(), vol)
 
-    assert(vol == pytest.approx(L * H, rel=1e-9))
->>>>>>> b2acc24c
+    assert(vol == pytest.approx(L * H, rel=1e-9))