# Copyright (C) 2006 Anders Logg
#
# This file is part of DOLFIN (https://www.fenicsproject.org)
#
# SPDX-License-Identifier:    LGPL-3.0-or-later

import math
import os
import sys

import numpy as np
import pytest
from dolfin_utils.test.fixtures import tempdir
from dolfin_utils.test.skips import skip_in_parallel

import dolfin
import FIAT
<<<<<<< HEAD

from dolfin import (MPI, Mesh, BoxMesh, MeshEntity, MeshFunction, RectangleMesh,
                    UnitCubeMesh, UnitIntervalMesh, UnitSquareMesh, cpp, has_kahip)
from dolfin.cpp.mesh import CellType, is_simplex, Partitioner
=======
from dolfin import (MPI, BoxMesh, Mesh, MeshEntity, MeshFunction,
                    RectangleMesh, UnitCubeMesh, UnitIntervalMesh,
                    UnitSquareMesh, cpp)
from dolfin.cpp.mesh import CellType, is_simplex
>>>>>>> e15367d3
from dolfin.fem import assemble_scalar
from dolfin.io import XDMFFile
from ufl import dx

assert (tempdir)


@pytest.fixture
def mesh1d():
    """Create 1D mesh with degenerate cell"""
    mesh1d = UnitIntervalMesh(MPI.comm_world, 4)
    mesh1d.geometry.points[4] = mesh1d.geometry.points[3]
    return mesh1d


@pytest.fixture
def mesh2d():
    """Create 2D mesh with one equilateral triangle"""
    mesh2d = RectangleMesh(
        MPI.comm_world, [np.array([0.0, 0.0, 0.0]),
                         np.array([1., 1., 0.0])], [1, 1],
        CellType.triangle, cpp.mesh.GhostMode.none, 'left')
    mesh2d.geometry.points[3, :2] += 0.5 * (math.sqrt(3.0) - 1.0)
    return mesh2d


@pytest.fixture
def mesh3d():
    """Create 3D mesh with regular tetrahedron and degenerate cells"""
    mesh3d = UnitCubeMesh(MPI.comm_world, 1, 1, 1)
    i1 = np.where((mesh3d.geometry.points
                   == (0, 1, 0)).all(axis=1))[0][0]
    i2 = np.where((mesh3d.geometry.points
                   == (1, 1, 1)).all(axis=1))[0][0]

    mesh3d.geometry.points[i1][0] = 1.0
    mesh3d.geometry.points[i2][1] = 0.0
    return mesh3d


@pytest.fixture
def c0(mesh3d):
    """Original tetrahedron from UnitCubeMesh(MPI.comm_world, 1, 1, 1)"""
    return MeshEntity(mesh3d, mesh3d.topology.dim, 0)


@pytest.fixture
def c1(mesh3d):
    # Degenerate cell
    return MeshEntity(mesh3d, mesh3d.topology.dim, 1)


@pytest.fixture
def c5(mesh3d):
    # Regular tetrahedron with edge sqrt(2)
    return MeshEntity(mesh3d, mesh3d.topology.dim, 5)


@pytest.fixture
def interval():
    return UnitIntervalMesh(MPI.comm_world, 10)


@pytest.fixture
def square():
    return UnitSquareMesh(MPI.comm_world, 5, 5)


@pytest.fixture
def rectangle():
    return RectangleMesh(
        MPI.comm_world, [np.array([0.0, 0.0, 0.0]),
                         np.array([2.0, 2.0, 0.0])], [5, 5],
        CellType.triangle, cpp.mesh.GhostMode.none)


@pytest.fixture
def cube():
    return UnitCubeMesh(MPI.comm_world, 3, 3, 3)


@pytest.fixture
def box():
    return BoxMesh(MPI.comm_world, [np.array([0, 0, 0]),
                                    np.array([2, 2, 2])], [2, 2, 5], CellType.tetrahedron,
                   cpp.mesh.GhostMode.none)


@pytest.fixture
def mesh():
    return UnitSquareMesh(MPI.comm_world, 3, 3)


@pytest.fixture
def f(mesh):
    return MeshFunction('int', mesh, 0, 0)


def new_comm(comm):
    new_group = comm.group.Incl([0])
    new_comm = comm.Create_group(new_group)
    return new_comm


def test_UFLCell(interval, square, rectangle, cube, box):
    import ufl
    assert ufl.interval == interval.ufl_cell()
    assert ufl.triangle == square.ufl_cell()
    assert ufl.triangle == rectangle.ufl_cell()
    assert ufl.tetrahedron == cube.ufl_cell()
    assert ufl.tetrahedron == box.ufl_cell()


def test_UFLDomain(interval, square, rectangle, cube, box):
    def _check_ufl_domain(mesh):
        domain = mesh.ufl_domain()
        assert mesh.geometry.dim == domain.geometric_dimension()
        assert mesh.topology.dim == domain.topological_dimension()
        assert mesh.ufl_cell() == domain.ufl_cell()
        assert mesh.id == domain.ufl_id()

    _check_ufl_domain(interval)
    _check_ufl_domain(square)
    _check_ufl_domain(rectangle)
    _check_ufl_domain(cube)
    _check_ufl_domain(box)


# pygmsh is problematic in parallel because it uses subprocess to call
# gmsh. To be robust, it would need to call MPI 'spawn'.
@pytest.mark.skip(
    reason="pymsh calling gmsh fails in container (related to file creation)")
@skip_in_parallel
def test_mesh_construction_pygmsh():

    import pygmsh

    if MPI.rank(MPI.comm_world) == 0:
        geom = pygmsh.opencascade.Geometry()
        geom.add_ball([0.0, 0.0, 0.0], 1.0, char_length=0.2)
        pygmsh_mesh = pygmsh.generate_mesh(geom)
        points, cells = pygmsh_mesh.points, pygmsh_mesh.cells
    else:
        points = np.zeros([0, 3])
        cells = {
            "tetra": np.zeros([0, 4], dtype=np.int64),
            "triangle": np.zeros([0, 3], dtype=np.int64),
            "line": np.zeros([0, 2], dtype=np.int64)
        }

    mesh = Mesh(MPI.comm_world, dolfin.cpp.mesh.CellType.tetrahedron, points,
                cells['tetra'], [], cpp.mesh.GhostMode.none)
    assert mesh.degree() == 1
    assert mesh.geometry.dim == 3
    assert mesh.topology.dim == 3

    mesh = Mesh(MPI.comm_world,
                dolfin.cpp.mesh.CellType.triangle, points,
                cells['triangle'], [], cpp.mesh.GhostMode.none)
    assert mesh.degree() == 1
    assert mesh.geometry.dim == 3
    assert mesh.topology.dim == 2

    mesh = Mesh(MPI.comm_world,
                dolfin.cpp.mesh.CellType.interval, points,
                cells['line'], [], cpp.mesh.GhostMode.none)
    assert mesh.degree() == 1
    assert mesh.geometry.dim == 3
    assert mesh.topology.dim == 1

    if MPI.rank(MPI.comm_world) == 0:
        print("Generate mesh")
        geom = pygmsh.opencascade.Geometry()
        geom.add_ball([0.0, 0.0, 0.0], 1.0, char_length=0.2)
        pygmsh_mesh = pygmsh.generate_mesh(
            geom, extra_gmsh_arguments=['-order', '2'])
        points, cells = pygmsh_mesh.points, pygmsh_mesh.cells
        print("End Generate mesh", cells.keys())
    else:
        points = np.zeros([0, 3])
        cells = {
            "tetra10": np.zeros([0, 10], dtype=np.int64),
            "triangle6": np.zeros([0, 6], dtype=np.int64),
            "line3": np.zeros([0, 3], dtype=np.int64)
        }

    mesh = Mesh(MPI.comm_world, dolfin.cpp.mesh.CellType.tetrahedron, points,
                cells['tetra10'], [], cpp.mesh.GhostMode.none)
    assert mesh.degree() == 2
    assert mesh.geometry.dim == 3
    assert mesh.topology.dim == 3

    mesh = Mesh(MPI.comm_world, dolfin.cpp.mesh.CellType.triangle, points,
                cells['triangle6'], [], cpp.mesh.GhostMode.none)
    assert mesh.degree() == 2
    assert mesh.geometry.dim == 3
    assert mesh.topology.dim == 2


def test_UnitSquareMeshDistributed():
    """Create mesh of unit square."""
    mesh = UnitSquareMesh(MPI.comm_world, 5, 7)
    assert mesh.num_entities_global(0) == 48
    assert mesh.num_entities_global(2) == 70
    assert mesh.geometry.dim == 2
    assert MPI.sum(mesh.mpi_comm(), mesh.topology.ghost_offset(0)) == 48


def test_UnitSquareMeshLocal():
    """Create mesh of unit square."""
    mesh = UnitSquareMesh(MPI.comm_self, 5, 7)
    assert mesh.num_entities(0) == 48
    assert mesh.num_cells() == 70
    assert mesh.geometry.dim == 2


def test_UnitCubeMeshDistributed():
    """Create mesh of unit cube."""
    mesh = UnitCubeMesh(MPI.comm_world, 5, 7, 9)
    assert mesh.num_entities_global(0) == 480
    assert mesh.num_entities_global(3) == 1890
    assert mesh.geometry.dim == 3
    assert MPI.sum(mesh.mpi_comm(), mesh.topology.ghost_offset(0)) == 480


def test_UnitCubeMeshLocal():
    """Create mesh of unit cube."""
    mesh = UnitCubeMesh(MPI.comm_self, 5, 7, 9)
    assert mesh.num_entities(0) == 480
    assert mesh.num_cells() == 1890
    assert mesh.geometry.dim == 3


def test_UnitQuadMesh():
    mesh = UnitSquareMesh(MPI.comm_world, 5, 7, CellType.quadrilateral)
    assert mesh.num_entities_global(0) == 48
    assert mesh.num_entities_global(2) == 35
    assert mesh.geometry.dim == 2
    assert MPI.sum(mesh.mpi_comm(), mesh.topology.ghost_offset(0)) == 48


def test_UnitHexMesh():
    mesh = UnitCubeMesh(MPI.comm_world, 5, 7, 9, CellType.hexahedron)
    assert mesh.num_entities_global(0) == 480
    assert mesh.num_entities_global(3) == 315
    assert mesh.geometry.dim == 3
    assert MPI.sum(mesh.mpi_comm(), mesh.topology.ghost_offset(0)) == 480


def test_hash():
    h1 = UnitSquareMesh(MPI.comm_world, 4, 4).hash()
    h2 = UnitSquareMesh(MPI.comm_world, 4, 5).hash()
    h3 = UnitSquareMesh(MPI.comm_world, 4, 4).hash()
    assert h1 == h3
    assert h1 != h2


@skip_in_parallel
def test_GetCoordinates():
    """Get coordinates of vertices"""
    mesh = UnitSquareMesh(MPI.comm_world, 5, 5)
    assert len(mesh.geometry.points) == 36


def test_GetCells():
    """Get cells of mesh"""
    mesh = UnitSquareMesh(MPI.comm_world, 5, 5)
    assert MPI.sum(mesh.mpi_comm(), len(mesh.cells())) == 50


@skip_in_parallel
def test_cell_inradius(c0, c1, c5):
    assert cpp.mesh.inradius(c0.mesh(), [c0.index()]) == pytest.approx((3.0 - math.sqrt(3.0)) / 6.0)
    assert cpp.mesh.inradius(c1.mesh(), [c1.index()]) == pytest.approx(0.0)
    assert cpp.mesh.inradius(c5.mesh(), [c5.index()]) == pytest.approx(math.sqrt(3.0) / 6.0)


@skip_in_parallel
def test_cell_circumradius(c0, c1, c5):
    assert cpp.mesh.circumradius(c0.mesh(), [c0.index()], c0.dim) == pytest.approx(math.sqrt(3.0) / 2.0)
    # Implementation of diameter() does not work accurately
    # for degenerate cells - sometimes yields NaN
    r_c1 = cpp.mesh.circumradius(c1.mesh(), [c1.index()], c1.dim)
    assert math.isnan(r_c1)
    assert cpp.mesh.circumradius(c5.mesh(), [c5.index()], c5.dim) == pytest.approx(math.sqrt(3.0) / 2.0)


@skip_in_parallel
def test_cell_h(c0, c1, c5):
    for c in [c0, c1, c5]:
        assert cpp.mesh.h(c.mesh(), [c.index()], c.dim) == pytest.approx(math.sqrt(2.0))


@skip_in_parallel
def test_cell_radius_ratio(c0, c1, c5):
    assert cpp.mesh.radius_ratio(c0.mesh(), [c0.index()]) == pytest.approx(math.sqrt(3.0) - 1.0)
    assert np.isnan(cpp.mesh.radius_ratio(c1.mesh(), [c1.index()]))
    assert cpp.mesh.radius_ratio(c5.mesh(), [c5.index()]) == pytest.approx(1.0)


@skip_in_parallel
def test_hmin_hmax(mesh1d, mesh2d, mesh3d):
    assert mesh1d.hmin() == pytest.approx(0.0)
    assert mesh1d.hmax() == pytest.approx(0.25)
    assert mesh2d.hmin() == pytest.approx(math.sqrt(2.0))
    assert mesh2d.hmax() == pytest.approx(math.sqrt(2.0))
    assert mesh3d.hmin() == pytest.approx(math.sqrt(2.0))
    assert mesh3d.hmax() == pytest.approx(math.sqrt(2.0))


@skip_in_parallel
def test_rmin_rmax(mesh1d, mesh2d, mesh3d):
    assert round(mesh1d.rmin() - 0.0, 7) == 0
    # assert round(mesh1d.rmax() - 0.125, 7) == 0
    # assert round(mesh2d.rmin() - 1.0 / (2.0 + math.sqrt(2.0)), 7) == 0
    # assert round(mesh2d.rmax() - math.sqrt(6.0) / 6.0, 7) == 0
    # assert round(mesh3d.rmin() - 0.0, 7) == 0
    # assert round(mesh3d.rmax() - math.sqrt(3.0) / 6.0, 7) == 0

# - Facilities to run tests on combination of meshes


mesh_factories = [
    (UnitIntervalMesh, (MPI.comm_world, 8)),
    (UnitSquareMesh, (MPI.comm_world, 4, 4)),
    (UnitCubeMesh, (MPI.comm_world, 2, 2, 2)),
    (UnitSquareMesh, (MPI.comm_world, 4, 4, CellType.quadrilateral)),
    (UnitCubeMesh, (MPI.comm_world, 2, 2, 2, CellType.hexahedron)),
    # FIXME: Add mechanism for testing meshes coming from IO
]

mesh_factories_broken_shared_entities = [
    (UnitIntervalMesh, (
        MPI.comm_world,
        8,
    )),
    (UnitSquareMesh, (MPI.comm_world, 4, 4)),
    # FIXME: Problem in test_shared_entities
    (UnitCubeMesh, (MPI.comm_world, 2, 2, 2)),
    (UnitSquareMesh, (MPI.comm_world, 4, 4, CellType.quadrilateral)),
    (UnitCubeMesh, (MPI.comm_world, 2, 2, 2, CellType.hexahedron)),
]

# FIXME: Fix this xfail


def xfail_ghosted_quads_hexes(mesh_factory, ghost_mode):
    """Xfail when mesh_factory on quads/hexes uses
    shared_vertex mode. Needs implementing.
    """
    if mesh_factory in [UnitSquareMesh, UnitCubeMesh]:
        if ghost_mode == cpp.mesh.GhostMode.shared_vertex:
            pytest.xfail(reason="Missing functionality in '{}' with '' "
                         "mode".format(mesh_factory, ghost_mode))


@pytest.mark.parametrize('mesh_factory', mesh_factories)
def test_mesh_topology_against_fiat(mesh_factory, ghost_mode=cpp.mesh.GhostMode.none):
    """Test that mesh cells have topology matching to FIAT reference
    cell they were created from.
    """
    func, args = mesh_factory
    xfail_ghosted_quads_hexes(func, ghost_mode)
    mesh = func(*args)
    if not is_simplex(mesh.cell_type):
        return

    # Create FIAT cell
    cell_name = cpp.mesh.to_string(mesh.cell_type)
    fiat_cell = FIAT.ufc_cell(cell_name)

    # Initialize all mesh entities and connectivities
    mesh.create_connectivity_all()

    for i in range(mesh.num_cells()):
        cell = MeshEntity(mesh, mesh.topology.dim, i)
        # Get mesh-global (MPI-local) indices of cell vertices
        vertex_global_indices = cell.entities(0)

        # Loop over all dimensions of reference cell topology
        for d, d_topology in fiat_cell.get_topology().items():

            # Get entities of dimension d on the cell
            entities = cell.entities(d)
            if len(entities) == 0:  # Fixup for highest dimension
                entities = (i, )

            # Loop over all entities of fixed dimension d
            for entity_index, entity_topology in d_topology.items():

                # Check that entity vertices map to cell vertices in correct order
                entity = MeshEntity(mesh, d, entities[entity_index])
                vertices_dolfin = np.sort(entity.entities(0))
                vertices_fiat = np.sort(vertex_global_indices[np.array(entity_topology)])
                assert all(vertices_fiat == vertices_dolfin)


def test_mesh_topology_lifetime():
    """Check that lifetime of Mesh.topology is bound to underlying mesh object"""
    mesh = UnitSquareMesh(MPI.comm_world, 4, 4)
    rc = sys.getrefcount(mesh)
    topology = mesh.topology
    assert sys.getrefcount(mesh) == rc + 1
    del topology
    assert sys.getrefcount(mesh) == rc


@pytest.mark.xfail(condition=MPI.size(MPI.comm_world) > 1,
                   reason="Small meshes fail in parallel")
def test_small_mesh():
    mesh3d = UnitCubeMesh(MPI.comm_world, 1, 1, 1)
    gdim = mesh3d.geometry.dim
    assert mesh3d.num_entities_global(gdim) == 6

    mesh2d = UnitSquareMesh(MPI.comm_world, 1, 1)
    gdim = mesh2d.geometry.dim
    assert mesh2d.num_entities_global(gdim) == 2

    mesh1d = UnitIntervalMesh(MPI.comm_world, 2)
    gdim = mesh1d.geometry.dim
    assert mesh1d.num_entities_global(gdim) == 2


def test_topology_surface(cube):
    surface_vertex_markers = cube.topology.on_boundary(0)
    assert surface_vertex_markers
    n = 3
    cube.create_entities(1)
    cube.create_connectivity(2, 1)
    surface_edge_markers = cube.topology.on_boundary(1)
    assert surface_edge_markers
    surface_facet_markers = cube.topology.on_boundary(2)
    sf_count = np.count_nonzero(np.array(surface_facet_markers))
    assert MPI.sum(cube.mpi_comm(), sf_count) == n * n * 12


@pytest.mark.parametrize("mesh_factory", mesh_factories)
@pytest.mark.parametrize("subset_comm", [MPI.comm_world, new_comm(MPI.comm_world)])
@pytest.mark.parametrize(
    "graph_partitioner",
    [Partitioner.scotch,
     pytest.param(Partitioner.kahip,
                  marks=pytest.mark.skipif(not has_kahip, reason="KaHIP is not available"))])
def test_distribute_mesh(subset_comm, tempdir, mesh_factory, graph_partitioner):
    func, args = mesh_factory
    mesh = func(*args)

    if not is_simplex(mesh.cell_type):
        return

    encoding = XDMFFile.Encoding.HDF5
    ghost_mode = cpp.mesh.GhostMode.none
    filename = os.path.join(tempdir, "mesh.xdmf")
    comm = mesh.mpi_comm()
    parts = comm.size

    with XDMFFile(mesh.mpi_comm(), filename, encoding) as file:
        file.write(mesh)

    # Use the subset_comm to read and partition mesh, then distribute to all
    # available processes
    with XDMFFile(subset_comm, filename) as file:
        cell_type, points, cells, indices = file.read_mesh_data(subset_comm)

    partition_data = cpp.mesh.partition_cells(subset_comm, parts, cell_type,
                                              cells, graph_partitioner)

    dist_mesh = cpp.mesh.build_from_partition(MPI.comm_world, cell_type, points,
                                              cells, indices, ghost_mode,
                                              partition_data)

    assert(mesh.cell_type == dist_mesh.cell_type)
    assert mesh.num_entities_global(0) == dist_mesh.num_entities_global(0)
    dim = dist_mesh.topology.dim
    assert mesh.num_entities_global(dim) == dist_mesh.num_entities_global(dim)


@pytest.mark.parametrize("mesh_factory", mesh_factories)
def test_custom_partition(tempdir, mesh_factory):
    func, args = mesh_factory
    mesh = func(*args)

    if not is_simplex(mesh.cell_type):
        return

    comm = mesh.mpi_comm()
    filename = os.path.join(tempdir, "mesh.xdmf")
    encoding = XDMFFile.Encoding.HDF5
    ghost_mode = cpp.mesh.GhostMode.none

    with XDMFFile(comm, filename, encoding) as file:
        file.write(mesh)

    with XDMFFile(comm, filename) as file:
        cell_type, points, cells, global_indices = file.read_mesh_data(comm)

    # Create a custom partition array
    part = np.zeros(cells.shape[0], dtype=np.int32)
    part[:] = comm.rank

    ghost_procs = cpp.mesh.ghost_cell_mapping(comm, part, cell_type, cells)
    cell_partition = cpp.mesh.PartitionData(part, ghost_procs)
    dist_mesh = cpp.mesh.build_from_partition(comm, cell_type, points,
                                              cells, global_indices,
                                              ghost_mode, cell_partition)

    assert(mesh.cell_type == dist_mesh.cell_type)
    assert mesh.num_entities_global(0) == dist_mesh.num_entities_global(0)
    dim = dist_mesh.topology.dim
    assert mesh.num_entities_global(dim) == dist_mesh.num_entities_global(dim)


def test_coords():
    mesh = UnitCubeMesh(MPI.comm_world, 4, 4, 5)
    d = mesh.coordinate_dofs().entity_points()
    d += 2
    assert np.array_equal(d, mesh.coordinate_dofs().entity_points())


def test_UnitHexMesh_assemble():
    mesh = UnitCubeMesh(MPI.comm_world, 6, 7, 5, CellType.hexahedron)
    vol = assemble_scalar(1 * dx(mesh))
    vol = MPI.sum(mesh.mpi_comm(), vol)
    assert(vol == pytest.approx(1, rel=1e-9))<|MERGE_RESOLUTION|>--- conflicted
+++ resolved
@@ -15,17 +15,10 @@
 
 import dolfin
 import FIAT
-<<<<<<< HEAD
-
-from dolfin import (MPI, Mesh, BoxMesh, MeshEntity, MeshFunction, RectangleMesh,
-                    UnitCubeMesh, UnitIntervalMesh, UnitSquareMesh, cpp, has_kahip)
-from dolfin.cpp.mesh import CellType, is_simplex, Partitioner
-=======
 from dolfin import (MPI, BoxMesh, Mesh, MeshEntity, MeshFunction,
                     RectangleMesh, UnitCubeMesh, UnitIntervalMesh,
-                    UnitSquareMesh, cpp)
-from dolfin.cpp.mesh import CellType, is_simplex
->>>>>>> e15367d3
+                    UnitSquareMesh, cpp, has_kahip)
+from dolfin.cpp.mesh import CellType, Partitioner, is_simplex
 from dolfin.fem import assemble_scalar
 from dolfin.io import XDMFFile
 from ufl import dx
