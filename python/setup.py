--- conflicted
+++ resolved
@@ -47,16 +47,11 @@
             build_args += ['--', '/m']
         else:
             cmake_args += ['-DCMAKE_BUILD_TYPE=' + cfg]
-<<<<<<< HEAD
-            num_build_threads = max(1, multiprocessing.cpu_count() - 2)
-            build_args += ['--', '-j' + str(num_build_threads)]
-=======
             if "CIRCLECI" in os.environ:
                 build_args += ['--', '-j2']
             else:
                 num_build_threads = max(1, multiprocessing.cpu_count() - 2)
                 build_args += ['--', '-j' + str(num_build_threads)]
->>>>>>> a7fb97c6
 
         env = os.environ.copy()
         env['CXXFLAGS'] = '{} -DVERSION_INFO=\\"{}\\"'.format(env.get('CXXFLAGS', ''),
