--- conflicted
+++ resolved
@@ -38,10 +38,9 @@
 
     return orders
 
-class PointIntegralSolverTest(unittest.TestCase):
+def function_closure(Scheme):
 
-<<<<<<< HEAD
-    def test_butcher_schemes_scalar_time(self):
+    def scalar_time(self):
 
         mesh = UnitSquareMesh(10, 10)
         V = FunctionSpace(mesh, "CG", 1)
@@ -53,36 +52,25 @@
         u_true = Expression("u0 + 2*t + pow(t, 2)/2. + weight*pow(t, 3)/3. - "\
                             "pow(t, 5)/5.", t=tstop, u0=u0, weight=weight)
 
-        for Scheme in [ForwardEuler, ExplicitMidPoint, RK4,
-                       BackwardEuler, CN2, ESDIRK3, ESDIRK4]:
-            
-=======
-    def xtest_butcher_schemes_scalar(self):
+        u = Function(V)
+        compound_time_expr = Expression("weight*time*time", weight=weight, \
+                                        element=time.element(), time=time)
+        form = (2+time+compound_time_expr-time**4)*v*dP
+        
+        scheme = Scheme(form, u, time)
+        info(scheme)
+        solver = PointIntegralSolver(scheme)
+        u_errors = []
+        for dt in [0.05, 0.025, 0.0125]:
+            solver.reset_newton_solver()
+            solver.reset_stage_solutions()
+            u.interpolate(Constant(u0))
+            solver.step_interval(0., tstop, dt)
+            u_errors.append(errornorm(u_true, u))
 
-        for Scheme in [ForwardEuler, ExplicitMidPoint, RK4,
-                       BackwardEuler, CN2, ESDIRK3, ESDIRK4]:
+        self.assertTrue(scheme.order()-min(convergence_order(u_errors))<0.1)
 
-            mesh = UnitSquareMesh(10, 10)
-            V = FunctionSpace(mesh, "CG", 1)
->>>>>>> 20613203
-            u = Function(V)
-            compound_time_expr = Expression("weight*time*time", weight=weight, \
-                                            element=time.element(), time=time)
-            form = (2+time+compound_time_expr-time**4)*v*dP
-            
-            scheme = Scheme(form, u, time)
-            info(scheme)
-            solver = PointIntegralSolver(scheme)
-            u_errors = []
-            for dt in [0.05, 0.025, 0.0125]:
-                solver.reset()
-                u.interpolate(Constant(u0))
-                solver.step_interval(0., tstop, dt)
-                u_errors.append(errornorm(u_true, u))
-
-            self.assertTrue(scheme.order()-min(convergence_order(u_errors))<0.1)
-
-    def test_butcher_schemes_scalar(self):
+    def scalar(self):
 
         mesh = UnitSquareMesh(10, 10)
         V = FunctionSpace(mesh, "CG", 1)
@@ -91,24 +79,22 @@
         tstop = 1.0
         u_true = Expression("exp(t)", t=tstop)
 
-        for Scheme in [ForwardEuler, ExplicitMidPoint, RK4,
-                       BackwardEuler, CN2, ESDIRK3, ESDIRK4]:
-            
-            u = Function(V)
-            form = u*v*dP
-            
-            scheme = Scheme(form, u)
-            info(scheme)
-            u_errors = []
-            solver = PointIntegralSolver(scheme)
-            for dt in [0.05, 0.025, 0.0125]:
-                solver.reset()
-                u.interpolate(Constant(1.0))
-                solver.step_interval(0., tstop, dt)
-                u_errors.append(errornorm(u_true, u))
-            self.assertTrue(scheme.order()-min(convergence_order(u_errors))<0.1)
+        u = Function(V)
+        form = u*v*dP
 
-    def xtest_butcher_schemes_vector(self):
+        scheme = Scheme(form, u)
+        info(scheme)
+        u_errors = []
+        solver = PointIntegralSolver(scheme)
+        for dt in [0.05, 0.025, 0.0125]:
+            solver.reset_newton_solver()
+            solver.reset_stage_solutions()
+            u.interpolate(Constant(1.0))
+            solver.step_interval(0., tstop, dt)
+            u_errors.append(errornorm(u_true, u))
+        self.assertTrue(scheme.order()-min(convergence_order(u_errors))<0.1)
+
+    def vector(self):
 
         mesh = UnitSquareMesh(10, 10)
         V = VectorFunctionSpace(mesh, "CG", 1, dim=2)
@@ -116,31 +102,50 @@
         tstop = 1.0
         u_true = Expression(("cos(t)", "sin(t)"), t=tstop)
 
-        for Scheme in [ForwardEuler, ExplicitMidPoint, RK4,
-                       BackwardEuler, CN2, ESDIRK3, ESDIRK4]:
+        u = Function(V)
+        form = inner(as_vector((-u[1], u[0])), v)*dP
 
-            u = Function(V)
-            form = inner(as_vector((-u[1], u[0])), v)*dP
-        
-            scheme = Scheme(form, u)
-            info(scheme)
-            solver = PointIntegralSolver(scheme)
-            u_errors = []
-            for dt in [0.05, 0.025, 0.0125]:
-                solver.reset()
-                u.interpolate(Constant((1.0, 0.0)))
-                scheme.t().assign(0.0)
-                next_dt = dt
-                while float(scheme.t()) + next_dt <= tstop:
-                    if next_dt < 1000*DOLFIN_EPS:
-                        break
+        scheme = Scheme(form, u)
+        info(scheme)
+        solver = PointIntegralSolver(scheme)
+        u_errors = []
+        for dt in [0.05, 0.025, 0.0125]:
+            solver.reset_newton_solver()
+            solver.reset_stage_solutions()
+            u.interpolate(Constant((1.0, 0.0)))
+            scheme.t().assign(0.0)
+            next_dt = dt
+            while float(scheme.t()) + next_dt <= tstop:
+                if next_dt < 1000*DOLFIN_EPS:
+                    break
 
-                    solver.step(next_dt)
-                    next_dt = min(tstop-float(scheme.t()), dt)
+                solver.step(next_dt)
+                next_dt = min(tstop-float(scheme.t()), dt)
 
-                u_errors.append(errornorm(u_true, u))
+            u_errors.append(errornorm(u_true, u))
 
-            self.assertTrue(scheme.order()-min(convergence_order(u_errors))<0.1)
+        self.assertTrue(scheme.order()-min(convergence_order(u_errors))<0.1)
+
+    return scalar_time, scalar, vector
+
+class PointIntegralSolverTest(unittest.TestCase):
+    pass
+
+# Build test methods using function closure so 1 test is generated per Scheme and
+# test case
+for Scheme in [ForwardEuler, ExplicitMidPoint, RK4,
+               BackwardEuler, CN2, ESDIRK3, ESDIRK4]:
+
+    scalar_time, scalar, vector = function_closure(Scheme)
+    
+    setattr(PointIntegralSolverTest,
+            "test_butcher_schemes_scalar_time_{0}".format(Scheme), scalar_time)
+
+    setattr(PointIntegralSolverTest,
+            "test_butcher_schemes_scalar_{0}".format(Scheme), scalar)
+
+    setattr(PointIntegralSolverTest,
+            "test_butcher_schemes_vector_{0}".format(Scheme), vector)
 
 if __name__ == "__main__":
     print ""
