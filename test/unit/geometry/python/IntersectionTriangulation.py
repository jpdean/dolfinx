--- conflicted
+++ resolved
@@ -18,11 +18,7 @@
 # along with DOLFIN. If not, see <http://www.gnu.org/licenses/>.
 #
 # First added:  2014-02-16
-<<<<<<< HEAD
-# Last changed: 2014-03-06
-=======
 # Last changed: 2014-05-30
->>>>>>> bb0dd94a
 
 import unittest
 import numpy
